--- conflicted
+++ resolved
@@ -387,13 +387,8 @@
     n_estimators : int (default = 10)
                    number of trees in the forest.
     handle : cuml.Handle
-<<<<<<< HEAD
              If it is None, a new one is created just for this class.
     split_algo : 0 for HIST, 1 for GLOBAL_QUANTILE and 2 for SPLIT_ALGO_END
-=======
-             If it is None, a new handle is created for this instance.
-    split_algo : 0 for HIST, 1 for GLOBAL_QUANTILE and 3 for SPLIT_ALGO_END
->>>>>>> 100fa01c
                  (default = 0)
                  the algorithm to determine how nodes are split in the tree.
     bootstrap : boolean (default = True)
