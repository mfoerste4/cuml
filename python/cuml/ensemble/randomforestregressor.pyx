#
# Copyright (c) 2019-2020, NVIDIA CORPORATION.
#
# Licensed under the Apache License, Version 2.0 (the "License");
# you may not use this file except in compliance with the License.
# You may obtain a copy of the License at
#
#     http://www.apache.org/licenses/LICENSE-2.0
#
# Unless required by applicable law or agreed to in writing, software
# distributed under the License is distributed on an "AS IS" BASIS,
# WITHOUT WARRANTIES OR CONDITIONS OF ANY KIND, either express or implied.
# See the License for the specific language governing permissions and
# limitations under the License.
#

# cython: profile=False
# distutils: language = c++
# cython: embedsignature = True
# cython: language_level = 3

import ctypes
import numpy as np
import rmm
import warnings

import cuml.common.logger as logger

from cuml import ForestInference
from cuml.common.array import CumlArray
<<<<<<< HEAD
=======
from cuml.common.base import Base, RegressorMixin
>>>>>>> 386d5e31
from cuml.common.handle import Handle
from cuml.common import input_to_cuml_array, rmm_cupy_ary

from cuml.ensemble.randomforest_common import BaseRandomForestModel
from cuml.ensemble.randomforest_common import _obtain_fil_model
from cuml.ensemble.randomforest_shared cimport *

from cuml.fil.fil import TreeliteModel

from cython.operator cimport dereference as deref

from libcpp cimport bool
from libcpp.vector cimport vector
from libc.stdint cimport uintptr_t
from libc.stdlib cimport calloc, malloc, free

from numba import cuda

from cuml.common.handle cimport cumlHandle
cimport cuml.common.handle
cimport cuml.common.cuda

cimport cython


cdef extern from "cuml/ensemble/randomforest.hpp" namespace "ML":

    cdef void fit(cumlHandle & handle,
                  RandomForestMetaData[float, float]*,
                  float*,
                  int,
                  int,
                  float*,
                  RF_params,
                  int) except +

    cdef void fit(cumlHandle & handle,
                  RandomForestMetaData[double, double]*,
                  double*,
                  int,
                  int,
                  double*,
                  RF_params,
                  int) except +

    cdef void predict(cumlHandle& handle,
                      RandomForestMetaData[float, float] *,
                      float*,
                      int,
                      int,
                      float*,
                      int) except +

    cdef void predict(cumlHandle& handle,
                      RandomForestMetaData[double, double]*,
                      double*,
                      int,
                      int,
                      double*,
                      int) except +

    cdef RF_metrics score(cumlHandle& handle,
                          RandomForestMetaData[float, float]*,
                          float*,
                          int,
                          float*,
                          int) except +

    cdef RF_metrics score(cumlHandle& handle,
                          RandomForestMetaData[double, double]*,
                          double*,
                          int,
                          double*,
                          int) except +


<<<<<<< HEAD
class RandomForestRegressor(BaseRandomForestModel):
=======
class RandomForestRegressor(Base, RegressorMixin):
>>>>>>> 386d5e31

    """
    Implements a Random Forest regressor model which fits multiple decision
    trees in an ensemble.
    Note that the underlying algorithm for tree node splits differs from that
    used in scikit-learn. By default, the cuML Random Forest uses a
    histogram-based algorithm to determine splits, rather than an exact
    count. You can tune the size of the histograms with the n_bins parameter.

    **Known Limitations**: This is an early release of the cuML
    Random Forest code. It contains a few known limitations:

       * GPU-based inference is only supported if the model was trained
         with 32-bit (float32) datatypes. CPU-based inference may be used
         in this case as a slower fallback.
       * Very deep / very wide models may exhaust available GPU memory.
         Future versions of cuML will provide an alternative algorithm to
         reduce memory consumption.

    Examples
    ---------
    .. code-block:: python

            import numpy as np
            from cuml.test.utils import get_handle
            from cuml.ensemble import RandomForestRegressor as curfc
            from cuml.test.utils import get_handle
            X = np.asarray([[0,10],[0,20],[0,30],[0,40]], dtype=np.float32)
            y = np.asarray([0.0,1.0,2.0,3.0], dtype=np.float32)
            cuml_model = curfc(max_features=1.0, n_bins=8,
                               split_algo=0, min_rows_per_node=2,
                               n_estimators=40, accuracy_metric='mse')
            cuml_model.fit(X,y)
            cuml_score = cuml_model.score(X,y)
            print("MSE score of cuml : ", cuml_score)

    Output:

    .. code-block:: python

            MSE score of cuml :  0.1123437201231765

    Parameters
    -----------
    n_estimators : int (default = 100)
        Number of trees in the forest. (Default changed to 100 in cuML 0.11)
    handle : cuml.Handle
        If it is None, a new one is created just for this class.
    split_algo : int (default = 1)
        The algorithm to determine how nodes are split in the tree.
        0 for HIST and 1 for GLOBAL_QUANTILE. HIST curently uses a slower
        tree-building algorithm so GLOBAL_QUANTILE is recommended for most
        cases.
    split_criterion : int (default = 2)
        The criterion used to split nodes.
        0 for GINI, 1 for ENTROPY,
        2 for MSE, or 3 for MAE
        0 and 1 not valid for regression
    bootstrap : boolean (default = True)
       Control bootstrapping.
        If True, each tree in the forest is built
        on a bootstrapped sample with replacement.
        If False, sampling without replacement is done.
    bootstrap_features : boolean (default = False)
        Control bootstrapping for features.
        If features are drawn with or without replacement
    rows_sample : float (default = 1.0)
        Ratio of dataset rows used while fitting each tree.
    max_depth : int (default = 16)
        Maximum tree depth. Unlimited (i.e, until leaves are pure),
        if -1. Unlimited depth is not supported with split_algo=1.
        *Note that this default differs from scikit-learn's
        random forest, which defaults to unlimited depth.*
    max_leaves : int (default = -1)
        Maximum leaf nodes per tree. Soft constraint. Unlimited,
        if -1.
     max_features : int, float, or string (default = 'auto')
        Ratio of number of features (columns) to consider
        per node split.
        If int then max_features/n_features.
        If float then max_features is used as a fraction.
        If 'auto' then max_features=1.0.
        If 'sqrt' then max_features=1/sqrt(n_features).
        If 'log2' then max_features=log2(n_features)/n_features.
    n_bins : int (default = 8)
        Number of bins used by the split algorithm.
    min_rows_per_node : int or float (default = 2)
        The minimum number of samples (rows) needed to split a node.
        If int then number of sample rows
        If float the min_rows_per_sample*n_rows
    min_impurity_decrease : float (default = 0.0)
        The minimum decrease in impurity required for node to be split
    accuracy_metric : string (default = 'mse')
        Decides the metric used to evaluate the performance of the model.
        for median of abs error : 'median_ae'
        for mean of abs error : 'mean_ae'
        for mean square error' : 'mse'
    quantile_per_tree : boolean (default = False)
        Whether quantile is computed for individal trees in RF.
        Only relevant for GLOBAL_QUANTILE split_algo.
    seed : int (default = None)
        Seed for the random number generator. Unseeded by default. Does not
        currently fully guarantee the exact same results.

    """

    def __init__(self, split_criterion=2,
                 accuracy_metric='mse',
                 **kwargs):
        self.RF_type = REGRESSION
        super(RandomForestRegressor, self).__init__(
            split_criterion=split_criterion,
            accuracy_metric=accuracy_metric,
            **kwargs)
    """
    TODO:
        Add the preprocess and postprocess functions
        in the cython code to normalize the labels
    """
    def __getstate__(self):
        state = self.__dict__.copy()
        cdef size_t params_t
        cdef  RandomForestMetaData[float, float] *rf_forest
        cdef  RandomForestMetaData[double, double] *rf_forest64
        cdef size_t params_t64
        if self.n_cols:
            # only if model has been fit previously
            self._get_protobuf_bytes()  # Ensure we have this cached
            if self.rf_forest:
                params_t = <uintptr_t> self.rf_forest
                rf_forest = \
                    <RandomForestMetaData[float, float]*>params_t
                state["rf_params"] = rf_forest.rf_params

            if self.rf_forest64:
                params_t64 = <uintptr_t> self.rf_forest64
                rf_forest64 = \
                    <RandomForestMetaData[double, double]*>params_t64
                state["rf_params64"] = rf_forest64.rf_params

        state['n_cols'] = self.n_cols
        state["verbose"] = self.verbose
        state["model_pbuf_bytes"] = self.model_pbuf_bytes
        state["treelite_handle"] = None
        state["split_criterion"] = self.split_criterion
        state["handle"] = self.handle

        return state

    def __setstate__(self, state):
        super(RandomForestRegressor, self).__init__(
            split_criterion=state["split_criterion"],
            handle=state["handle"], verbose=state['verbose'])
        cdef  RandomForestMetaData[float, float] *rf_forest = \
            new RandomForestMetaData[float, float]()
        cdef  RandomForestMetaData[double, double] *rf_forest64 = \
            new RandomForestMetaData[double, double]()

        self.n_cols = state['n_cols']
        if self.n_cols:
            rf_forest.rf_params = state["rf_params"]
            state["rf_forest"] = <uintptr_t>rf_forest

            rf_forest64.rf_params = state["rf_params64"]
            state["rf_forest64"] = <uintptr_t>rf_forest64

        self.model_pbuf_bytes = state["model_pbuf_bytes"]
        self.__dict__.update(state)

    def __del__(self):
        self._reset_forest_data()

    def _reset_forest_data(self):
        """Free memory allocated by this instance and clear instance vars."""
        if self.rf_forest:
            delete_rf_metadata(
                <RandomForestMetaData[float, float]*><uintptr_t>
                self.rf_forest)
            self.rf_forest = 0
        if self.rf_forest64:
            delete_rf_metadata(
                <RandomForestMetaData[double, double]*><uintptr_t>
                self.rf_forest64)
            self.rf_forest64 = 0

        if self.treelite_handle:
            TreeliteModel.free_treelite_model(self.treelite_handle)

        self.treelite_handle = None
        self.model_pbuf_bytes = bytearray()
        self.n_cols = None

    def convert_to_treelite_model(self):
        """
        Converts the cuML RF model to a Treelite model

        Returns
        ----------
        tl_to_fil_model : Treelite version of this model
        """
        treelite_handle = self._obtain_treelite_handle()
        return TreeliteModel.from_treelite_model_handle(treelite_handle)

    def convert_to_fil_model(self, output_class=False,
                             algo='auto',
                             fil_sparse_format='auto'):
        """
        Create a Forest Inference (FIL) model from the trained cuML
        Random Forest model.
        Parameters
        ----------
        output_class : boolean (default = False)
            This is optional and required only while performing the
            predict operation on the GPU.
            If true, return a 1 or 0 depending on whether the raw
            prediction exceeds the threshold. If False, just return
            the raw prediction.
        algo : string (default = 'auto')
            This is optional and required only while performing the
            predict operation on the GPU.
            'naive' - simple inference using shared memory
            'tree_reorg' - similar to naive but trees rearranged to be more
            coalescing-friendly
            'batch_tree_reorg' - similar to tree_reorg but predicting
            multiple rows per thread block
            `auto` - choose the algorithm automatically. Currently
            'batch_tree_reorg' is used for dense storage
            and 'naive' for sparse storage
        fil_sparse_format : boolean or string (default = 'auto')
            This variable is used to choose the type of forest that will be
            created in the Forest Inference Library. It is not required
            while using predict_model='CPU'.
            'auto' - choose the storage type automatically
            (currently True is chosen by auto)
            False - create a dense forest
            True - create a sparse forest, requires algo='naive'
            or algo='auto'
        Returns
        ----------
        fil_model :
            A Forest Inference model which can be used to perform
            inferencing on the random forest model.
        """
        treelite_handle = self._obtain_treelite_handle()
        return _obtain_fil_model(treelite_handle=treelite_handle,
                                 depth=self.max_depth,
                                 output_class=output_class,
                                 algo=algo,
                                 fil_sparse_format=fil_sparse_format)

    """
    TODO : Move functions duplicated in the RF classifier and regressor
           to a shared file. Cuml issue #1854 has been created to track this.
    """

    def fit(self, X, y, convert_dtype=False):
        """
        Perform Random Forest Regression on the input data

        Parameters
        ----------
        X : array-like (device or host) shape = (n_samples, n_features)
            Dense matrix (floats or doubles) of shape (n_samples, n_features).
            Acceptable formats: cuDF DataFrame, NumPy ndarray, Numba device
            ndarray, cuda array interface compliant array like CuPy
        y : array-like (device or host) shape = (n_samples, 1)
            Dense vector (int32) of shape (n_samples, 1).
            Acceptable formats: NumPy ndarray, Numba device
            ndarray, cuda array interface compliant array like CuPy
            These labels should be contiguous integers from 0 to n_classes.
        convert_dtype : bool, optional (default = False)
            When set to True, the fit method will, when necessary, convert
            y to be the same data type as X if they differ. This will increase
            memory used for the method.
        """
        X_m, y_m, max_feature_val = self._dataset_setup_for_fit(X, y,
                                                                convert_dtype)

        # Reset the old tree data for new fit call
        cdef uintptr_t X_ptr, y_ptr
        X_ptr = X_m.ptr
        y_ptr = y_m.ptr
        cdef cumlHandle* handle_ =\
            <cumlHandle*><uintptr_t>self.handle.getHandle()

        cdef RandomForestMetaData[float, float] *rf_forest = \
            new RandomForestMetaData[float, float]()
        self.rf_forest = <uintptr_t> rf_forest
        cdef RandomForestMetaData[double, double] *rf_forest64 = \
            new RandomForestMetaData[double, double]()
        self.rf_forest64 = <uintptr_t> rf_forest64

        if self.seed is None:
            seed_val = <uintptr_t>NULL
        else:
            seed_val = <uintptr_t>self.seed

        rf_params = set_rf_class_obj(<int> self.max_depth,
                                     <int> self.max_leaves,
                                     <float> max_feature_val,
                                     <int> self.n_bins,
                                     <int> self.split_algo,
                                     <int> self.min_rows_per_node,
                                     <float> self.min_impurity_decrease,
                                     <bool> self.bootstrap_features,
                                     <bool> self.bootstrap,
                                     <int> self.n_estimators,
                                     <float> self.rows_sample,
                                     <int> seed_val,
                                     <CRITERION> self.split_criterion,
                                     <bool> self.quantile_per_tree,
                                     <int> self.n_streams)

        if self.dtype == np.float32:
            fit(handle_[0],
                rf_forest,
                <float*> X_ptr,
                <int> self.n_rows,
                <int> self.n_cols,
                <float*> y_ptr,
                rf_params,
                <int> self.verbose)

        else:
            rf_params64 = rf_params
            fit(handle_[0],
                rf_forest64,
                <double*> X_ptr,
                <int> self.n_rows,
                <int> self.n_cols,
                <double*> y_ptr,
                rf_params64,
                <int> self.verbose)
        # make sure that the `fit` is complete before the following delete
        # call happens
        self.handle.sync()
        del X_m
        del y_m
        return self

    def _predict_model_on_cpu(self, X, convert_dtype):
        out_type = self._get_output_type(X)
        cdef uintptr_t X_ptr
        X_m, n_rows, n_cols, dtype = \
            input_to_cuml_array(X, order='C',
                                convert_to_dtype=(self.dtype if convert_dtype
                                                  else None),
                                check_cols=self.n_cols)
        X_ptr = X_m.ptr

        preds = CumlArray.zeros(n_rows, dtype=dtype)
        cdef uintptr_t preds_ptr = preds.ptr

        cdef cumlHandle* handle_ =\
            <cumlHandle*><uintptr_t>self.handle.getHandle()

        cdef RandomForestMetaData[float, float] *rf_forest = \
            <RandomForestMetaData[float, float]*><uintptr_t> self.rf_forest

        cdef RandomForestMetaData[double, double] *rf_forest64 = \
            <RandomForestMetaData[double, double]*><uintptr_t> self.rf_forest64
        if self.dtype == np.float32:
            predict(handle_[0],
                    rf_forest,
                    <float*> X_ptr,
                    <int> n_rows,
                    <int> n_cols,
                    <float*> preds_ptr,
                    <int> self.verbose)

        elif self.dtype == np.float64:
            predict(handle_[0],
                    rf_forest64,
                    <double*> X_ptr,
                    <int> n_rows,
                    <int> n_cols,
                    <double*> preds_ptr,
                    <int> self.verbose)
        else:
            raise TypeError("supports only float32 and float64 input,"
                            " but input of type '%s' passed."
                            % (str(self.dtype)))

        self.handle.sync()
        # synchronous w/o a stream
        del(X_m)
        return preds.to_output(out_type)

    def predict(self, X, predict_model="GPU",
                algo='auto', convert_dtype=True,
                fil_sparse_format='auto'):
        """
        Predicts the labels for X.

        Parameters
        ----------
        X : array-like (device or host) shape = (n_samples, n_features)
            Dense matrix (floats or doubles) of shape (n_samples, n_features).
            Acceptable formats: cuDF DataFrame, NumPy ndarray, Numba device
            ndarray, cuda array interface compliant array like CuPy
        predict_model : String (default = 'GPU')
            'GPU' to predict using the GPU, 'CPU' otherwise. The GPU can only
            be used if the model was trained on float32 data and `X` is float32
            or convert_dtype is set to True.
        algo : string (default = 'auto')
            This is optional and required only while performing the
            predict operation on the GPU.
            'naive' - simple inference using shared memory
            'tree_reorg' - similar to naive but trees rearranged to be more
            coalescing-friendly
            'batch_tree_reorg' - similar to tree_reorg but predicting
            multiple rows per thread block
            `auto` - choose the algorithm automatically. Currently
            'batch_tree_reorg' is used for dense storage
            and 'naive' for sparse storage
        convert_dtype : bool, optional (default = True)
            When set to True, the predict method will, when necessary, convert
            the input to the data type which was used to train the model. This
            will increase memory used for the method.
        fil_sparse_format : boolean or string (default = auto)
            This variable is used to choose the type of forest that will be
            created in the Forest Inference Library. It is not required
            while using predict_model='CPU'.
            'auto' - choose the storage type automatically
            (currently True is chosen by auto)
            False - create a dense forest
            True - create a sparse forest, requires algo='naive'
            or algo='auto'

        Returns
        ----------
        y : NumPy
            Dense vector (int) of shape (n_samples, 1)

        """
        if predict_model == "CPU":
            preds = self._predict_model_on_cpu(X, convert_dtype)

        elif self.dtype == np.float64:
            raise TypeError("GPU based predict only accepts np.float32 data. \
                            In order use the GPU predict the model should \
                            also be trained using a np.float32 dataset. \
                            If you would like to use np.float64 dtype \
                            then please use the CPU based predict by \
                            setting predict_model = 'CPU'")

        else:
            preds = self._predict_model_on_gpu(
                X=X,
                algo=algo,
                convert_dtype=convert_dtype,
                fil_sparse_format=fil_sparse_format)

        return preds

    def score(self, X, y, algo='auto', convert_dtype=True,
              fil_sparse_format='auto', predict_model="GPU"):
        """
        Calculates the accuracy metric score of the model for X.

        Parameters
        ----------
        X : array-like (device or host) shape = (n_samples, n_features)
            Dense matrix (floats or doubles) of shape (n_samples, n_features).
            Acceptable formats: cuDF DataFrame, NumPy ndarray, Numba device
            ndarray, cuda array interface compliant array like CuPy
        y : NumPy
            Dense vector (int) of shape (n_samples, 1)
        algo : string (default = 'auto')
            This is optional and required only while performing the
            predict operation on the GPU.
            'naive' - simple inference using shared memory
            'tree_reorg' - similar to naive but trees rearranged to be more
            coalescing-friendly
            'batch_tree_reorg' - similar to tree_reorg but predicting
            multiple rows per thread block
            `auto` - choose the algorithm automatically. Currently
            'batch_tree_reorg' is used for dense storage
            and 'naive' for sparse storage
        convert_dtype : boolean, default=True
            whether to convert input data to correct dtype automatically
        predict_model : String (default = 'GPU')
            'GPU' to predict using the GPU, 'CPU' otherwise. The GPU can only
            be used if the model was trained on float32 data and `X` is float32
            or convert_dtype is set to True.
        fil_sparse_format : boolean or string (default = auto)
            This variable is used to choose the type of forest that will be
            created in the Forest Inference Library. It is not required
            while using predict_model='CPU'.
            'auto' - choose the storage type automatically
            (currently True is chosen by auto)
            False - create a dense forest
            True - create a sparse forest, requires algo='naive'
            or algo='auto'

        Returns
        ----------
        mean_square_error : float or
        median_abs_error : float or
        mean_abs_error : float
        """
        cdef uintptr_t y_ptr
        _, n_rows, _, dtype = \
            input_to_cuml_array(X,
                                convert_to_dtype=(self.dtype if convert_dtype
                                                  else None))
        y_m, n_rows, _, y_dtype = \
            input_to_cuml_array(y,
                                convert_to_dtype=(dtype if convert_dtype
                                                  else False))
        y_ptr = y_m.ptr
        preds = self.predict(X, algo=algo,
                             convert_dtype=convert_dtype,
                             fil_sparse_format=fil_sparse_format,
                             predict_model=predict_model)

        cdef uintptr_t preds_ptr
        preds_m, _, _, _ = \
            input_to_cuml_array(preds, convert_to_dtype=dtype)
        preds_ptr = preds_m.ptr

        cdef cumlHandle* handle_ =\
            <cumlHandle*><uintptr_t>self.handle.getHandle()

        cdef RandomForestMetaData[float, float] *rf_forest = \
            <RandomForestMetaData[float, float]*><uintptr_t> self.rf_forest

        cdef RandomForestMetaData[double, double] *rf_forest64 = \
            <RandomForestMetaData[double, double]*><uintptr_t> self.rf_forest64

        if self.dtype == np.float32:
            self.temp_stats = score(handle_[0],
                                    rf_forest,
                                    <float*> y_ptr,
                                    <int> n_rows,
                                    <float*> preds_ptr,
                                    <int> self.verbose)

        elif self.dtype == np.float64:
            self.temp_stats = score(handle_[0],
                                    rf_forest64,
                                    <double*> y_ptr,
                                    <int> n_rows,
                                    <double*> preds_ptr,
                                    <int> self.verbose)

        if self.accuracy_metric == 'median_ae':
            stats = self.temp_stats['median_abs_error']
        if self.accuracy_metric == 'mean_ae':
            stats = self.temp_stats['mean_abs_error']
        else:
            stats = self.temp_stats['mean_squared_error']

        self.handle.sync()
        del(y_m)
        del(preds_m)
        return stats

    def get_params(self, deep=True):
        """
        Returns the value of all parameters
        required to configure this estimator as a dictionary.
        Parameters
        -----------
        deep : boolean (default = True)
        """
        return self._get_params(deep=deep)

    def set_params(self, **params):
        """
        Sets the value of parameters required to
        configure this estimator, it functions similar to
        the sklearn set_params.
        Parameters
        -----------
        params : dict of new params
        """
        return self._set_params(**params)

    def print_summary(self):
        """
        Prints the summary of the forest used to train and test the model
        """
        cdef RandomForestMetaData[float, float] *rf_forest = \
            <RandomForestMetaData[float, float]*><uintptr_t> self.rf_forest

        cdef RandomForestMetaData[double, double] *rf_forest64 = \
            <RandomForestMetaData[double, double]*><uintptr_t> self.rf_forest64

        if self.dtype == np.float64:
            print_rf_summary(rf_forest64)
        else:
            print_rf_summary(rf_forest)

    def print_detailed(self):
        """
        Prints the detailed information about the forest used to
        train and test the Random Forest model
        """
        cdef RandomForestMetaData[float, float] *rf_forest = \
            <RandomForestMetaData[float, float]*><uintptr_t> self.rf_forest

        cdef RandomForestMetaData[double, double] *rf_forest64 = \
            <RandomForestMetaData[double, double]*><uintptr_t> self.rf_forest64

        if self.dtype == np.float64:
            print_rf_detailed(rf_forest64)
        else:
            print_rf_detailed(rf_forest)<|MERGE_RESOLUTION|>--- conflicted
+++ resolved
@@ -28,10 +28,8 @@
 
 from cuml import ForestInference
 from cuml.common.array import CumlArray
-<<<<<<< HEAD
-=======
-from cuml.common.base import Base, RegressorMixin
->>>>>>> 386d5e31
+
+from cuml.common.base import RegressorMixin
 from cuml.common.handle import Handle
 from cuml.common import input_to_cuml_array, rmm_cupy_ary
 
@@ -108,11 +106,7 @@
                           int) except +
 
 
-<<<<<<< HEAD
-class RandomForestRegressor(BaseRandomForestModel):
-=======
-class RandomForestRegressor(Base, RegressorMixin):
->>>>>>> 386d5e31
+class RandomForestRegressor(BaseRandomForestModel, RegressorMixin):
 
     """
     Implements a Random Forest regressor model which fits multiple decision
