--- conflicted
+++ resolved
@@ -119,27 +119,12 @@
 
 cdef extern from "cuml/svm/svc.hpp" namespace "ML::SVM" nogil:
 
-<<<<<<< HEAD
     cdef void svcFitX[math_t](const handle_t &handle, const Matrix[math_t] &matrix,
                                 math_t *labels,
                                 const SvmParameter &param,
                                 KernelParams &kernel_params,
                                 SvmModel[math_t] &model,
                                 const math_t *sample_weight) except +
-  
-    
-=======
-    cdef void svcFit[math_t](const handle_t &handle, math_t *input,
-                             int n_rows, int n_cols, math_t *labels,
-                             const SvmParameter &param,
-                             KernelParams &kernel_params,
-                             SvmModel[math_t] &model,
-                             const math_t *sample_weight) except+
-
-    cdef void svcPredict[math_t](
-        const handle_t &handle, math_t *input, int n_rows, int n_cols,
-        KernelParams &kernel_params, const SvmModel[math_t] &model,
-        math_t *preds, math_t buffer_size, bool predict_class) except +
 
 
 def apply_class_weight(handle, sample_weight, class_weight, y, verbose, output_type, dtype) -> CumlArray:
@@ -219,7 +204,6 @@
     return sample_weight
 
 
->>>>>>> b910401b
 class SVC(SVMBase,
           ClassifierMixin):
     """
