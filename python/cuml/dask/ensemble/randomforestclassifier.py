--- conflicted
+++ resolved
@@ -14,13 +14,6 @@
 # limitations under the License.
 #
 
-<<<<<<< HEAD
-=======
-import dask
-import math
->>>>>>> 2a9074f6
-import random
-
 from cuml.dask.common import raise_exception_from_futures
 from cuml.ensemble import RandomForestClassifier as cuRFC
 from cuml.dask.common.input_utils import DistributedDataHandler
@@ -30,10 +23,6 @@
 from cuml.dask.ensemble.base import \
     BaseRandomForestModel
 
-<<<<<<< HEAD
-=======
-from uuid import uuid1
->>>>>>> 2a9074f6
 
 class RandomForestClassifier(BaseRandomForestModel, DelayedPredictionMixin,
                              DelayedPredictionProbaMixin):
@@ -167,26 +156,17 @@
             "class_weight": class_weight,
         }
 
-        for key, vals in unsupported_sklearn_params.items():
-            if vals is not None:
-                raise TypeError(
-                    "The Scikit-learn variable",
-                    key,
-                    " is not supported in cuML,"
-                    " please read the cuML documentation for"
-                    " more information",
-                )
-
         self.n_estimators = n_estimators
         self.n_estimators_per_worker = list()
         self.num_classes = 2
-
+        self.local_model = None
         self.client = default_client() if client is None else client
         if workers is None:
             workers = self.client.has_what().keys()  # Default to all workers
         self.workers = workers
-        self._create_the_model(
-            model_func=RandomForestClassifier._func_build_rf,
+        self._create_model(
+            model_func=RandomForestClassifier._construct_rf,
+            unsupported_sklearn_params=unsupported_sklearn_params,
             max_depth=max_depth,
             n_streams=n_streams,
             max_features=max_features,
@@ -204,7 +184,7 @@
             dtype=dtype)
 
     @staticmethod
-    def _func_build_rf(
+    def _construct_rf(
         n_estimators,
         seed,
         **kwargs
@@ -216,64 +196,14 @@
         )
 
     @staticmethod
-<<<<<<< HEAD
-    def _predict_model_on_cpu(model, X, convert_dtype, r):
-=======
-    def _get_protobuf_bytes(model):
-        return model._get_protobuf_bytes()
-
-    @staticmethod
-    def _predict_cpu(model, X, convert_dtype, r):
->>>>>>> 2a9074f6
+    def _predict_model_on_cpu(model, X, convert_dtype):
         return model._predict_get_all(X, convert_dtype)
 
     def print_summary(self):
         """
         Print the summary of the forest used to train and test the model.
         """
-<<<<<<< HEAD
         return self._print_summary()
-=======
-        futures = list()
-        workers = self.workers
-
-        for n, w in enumerate(workers):
-            futures.append(
-                self.client.submit(
-                    RandomForestClassifier._print_summary,
-                    self.rfs[w],
-                    workers=[w],
-                )
-            )
-
-        wait(futures)
-        raise_exception_from_futures(futures)
-        return self
-
-    def _concat_treelite_models(self):
-        """
-        Convert the cuML Random Forest model present in different workers to
-        the treelite format and then concatenate the different treelite models
-        to create a single model. The concatenated model is then converted to
-        bytes format.
-        """
-        model_protobuf_futures = list()
-        for w in self.workers:
-            model_protobuf_futures.append(
-                dask.delayed(RandomForestClassifier._get_protobuf_bytes)
-                (self.rfs[w]))
-        mod_bytes = self.client.compute(model_protobuf_futures, sync=True)
-        last_worker = w
-        all_tl_mod_handles = []
-        model = self.rfs[last_worker].result()
-        for n in range(len(self.workers)):
-            all_tl_mod_handles.append(model._tl_model_handles(mod_bytes[n]))
-
-        model._concatenate_treelite_handle(
-            treelite_handle=all_tl_mod_handles)
-
-        self.local_model = model
->>>>>>> 2a9074f6
 
     def fit(self, X, y, convert_dtype=False):
         """
@@ -318,6 +248,7 @@
 
         """
         self.num_classes = len(y.unique())
+        self.local_model = None
         self._fit(model=self.rfs,
                   dataset=(X, y),
                   convert_dtype=convert_dtype)
@@ -400,7 +331,9 @@
         return preds
 
     def predict_using_fil(self, X, delayed, **kwargs):
-        self.local_model = self._concat_treelite_models()
+        if self.local_model is None:
+            self.local_model = self._concat_treelite_models()
+
         return self._predict_using_fil(X=X,
                                        delayed=delayed,
                                        **kwargs)
@@ -437,7 +370,6 @@
                     self.rfs[w],
                     X_Scattered,
                     convert_dtype,
-                    random.random(),
                     workers=[w],
                 )
             )
@@ -549,7 +481,7 @@
         """
         return self._get_params(deep)
 
-    def set_params(self, worker_numb=None, **params):
+    def set_params(self, **params):
         """
         Sets the value of parameters required to
         configure this estimator, it functions similar to
@@ -569,5 +501,4 @@
             number of workers in the cluster. The values passed in the list
             should range from : 0 to len(workers present in the client) - 1.
         """
-        return self._set_params(**params,
-                                worker_numb=worker_numb)+        return self._set_params(**params)