--- conflicted
+++ resolved
@@ -125,12 +125,6 @@
                    UMAPParams * params,
                    float * out) except +
 
-<<<<<<< HEAD
-=======
-    void find_ab(cumlHandle & handle,
-                 UMAPParams * params) except +
-
->>>>>>> a2b629ef
 
 class UMAP(Base):
     """Uniform Manifold Approximation and Projection
@@ -449,7 +443,6 @@
         elif isinstance(X, cupy.ndarray):
             return cupy.array(embedding)
 
-<<<<<<< HEAD
     @staticmethod
     def find_ab_params(spread, min_dist):
         """ Function taken from UMAP-learn : https://github.com/lmcinnes/umap
@@ -470,7 +463,6 @@
         return params[0], params[1]
 
     def fit(self, X, y=None, convert_dtype=True):
-=======
     @with_cupy_rmm
     def _extract_knn_graph(self, knn_graph, convert_dtype=True):
         if isinstance(knn_graph, (csc_matrix, cp_csc_matrix)):
@@ -514,7 +506,6 @@
     @with_cupy_rmm
     def fit(self, X, y=None, convert_dtype=True,
             knn_graph=None):
->>>>>>> a2b629ef
         """
         Fit X into an embedded space.
 
