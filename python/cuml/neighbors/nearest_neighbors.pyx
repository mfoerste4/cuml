--- conflicted
+++ resolved
@@ -313,29 +313,7 @@
             False
         )
 
-<<<<<<< HEAD
         self.handle.sync()
 
-        I_ndarr = I_ndarr.reshape((N, n_neighbors))
-        D_ndarr = D_ndarr.reshape((N, n_neighbors))
-
-        if isinstance(X, cudf.DataFrame):
-            inds = cudf.DataFrame.from_gpu_matrix(I_ndarr)
-            dists = cudf.DataFrame.from_gpu_matrix(D_ndarr)
-
-        elif isinstance(X, np.ndarray):
-            inds = np.asarray(I_ndarr)
-            dists = np.asarray(D_ndarr)
-
-        del I_ndarr
-        del D_ndarr
-        del X_m
-
-        del inputs
-        del sizes
-
-        return (dists, inds) if return_distance else inds
-=======
         return (D_ndarr.to_output(out_type), I_ndarr.to_output(out_type)) \
-            if return_distance else I_ndarr.to_output(out_type)
->>>>>>> cf1873cb
+            if return_distance else I_ndarr.to_output(out_type)