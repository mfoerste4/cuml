--- conflicted
+++ resolved
@@ -61,11 +61,7 @@
   CUDA_CHECK(cudaGetLastError());
 
   int dev_info;
-<<<<<<< HEAD
-  updateHostAsync(&dev_info, d_dev_info.data(), 1, stream);
-=======
   updateHost(&dev_info, d_dev_info, 1, stream);
->>>>>>> c7edd5f0
   CUDA_CHECK(cudaStreamSynchronize(stream));
   ASSERT(dev_info == 0,
          "eig.h: eigensolver couldn't converge to a solution. "
