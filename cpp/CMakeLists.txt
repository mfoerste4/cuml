--- conflicted
+++ resolved
@@ -379,14 +379,11 @@
   if(NOT SINGLEGPU)
     target_sources(${CUML_CPP_TARGET}
       PRIVATE
-<<<<<<< HEAD
         src/glm/ols_mg.cu
         src/glm/preprocess_mg.cu
         src/glm/ridge_mg.cu     
-=======
         src/kmeans/kmeans_mg.cu
         src/knn/knn_mg.cu
->>>>>>> 0a0dc317
         src/pca/pca_mg.cu
         src/pca/sign_flip_mg.cu
         src/solver/cd_mg.cu
