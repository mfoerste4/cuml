/*
 * Copyright (c) 2019-2023, NVIDIA CORPORATION.
 *
 * Licensed under the Apache License, Version 2.0 (the "License");
 * you may not use this file except in compliance with the License.
 * You may obtain a copy of the License at
 *
 *     http://www.apache.org/licenses/LICENSE-2.0
 *
 * Unless required by applicable law or agreed to in writing, software
 * distributed under the License is distributed on an "AS IS" BASIS,
 * WITHOUT WARRANTIES OR CONDITIONS OF ANY KIND, either express or implied.
 * See the License for the specific language governing permissions and
 * limitations under the License.
 */

#pragma once

#include <iostream>
#include <limits>
#include <math.h>
#include <memory>

#include "sparse_util.cuh"
#include "ws_util.cuh"
#include <cub/device/device_select.cuh>
#include <raft/core/handle.hpp>
#include <raft/linalg/add.cuh>
#include <raft/linalg/init.cuh>
#include <raft/linalg/map_then_reduce.cuh>
#include <raft/linalg/unary_op.cuh>
#include <raft/util/cuda_utils.cuh>
#include <raft/util/cudart_utils.hpp>
#include <rmm/device_uvector.hpp>
#include <rmm/mr/device/per_device_resource.hpp>

namespace ML {
namespace SVM {

template <typename math_t, typename Lambda>
__global__ void set_flag(bool* flag, const math_t* alpha, int n, Lambda op)
{
  int tid = threadIdx.x + blockIdx.x * blockDim.x;
  if (tid < n) flag[tid] = op(alpha[tid]);
}

template <typename math_t>
class Results {
 public:
  /*
   * Helper class to collect the parameters of the SVC classifier after it is
   * fitted using SMO.
   *
   * @param handle cuML handle implementation
   * @param matrix training vectors in matrix format (MLCommon::Matrix::Matrix)
   * @param y target labels (values +/-1), size [n_train]
   * @param n_rows number of training vectors
   * @param n_cols number of features
   * @param C penalty parameter
   */
  Results(const raft::handle_t& handle,
          const MLCommon::Matrix::Matrix<math_t>& matrix,
          const math_t* y,
          const math_t* C,
          SvmType svmType)
    : rmm_alloc(rmm::mr::get_current_device_resource()),
      stream(handle.get_stream()),
      handle(handle),
      n_rows(matrix.get_n_rows()),
      n_cols(matrix.get_n_cols()),
      matrix(matrix),
      y(y),
      C(C),
      svmType(svmType),
      n_train(svmType == EPSILON_SVR ? n_rows * 2 : n_rows),
      cub_storage(0, stream),
      d_num_selected(stream),
      d_val_reduced(stream),
      f_idx(n_train, stream),
      idx_selected(n_train, stream),
      val_selected(n_train, stream),
      val_tmp(n_train, stream),
      flag(n_train, stream)
  {
    InitCubBuffers();
    raft::linalg::range(f_idx.data(), n_train, stream);
    RAFT_CUDA_TRY(cudaPeekAtLastError());
  }

  /**
   * Collect the parameters found during training.
   *
   * After fitting, the non-zero dual coefs, the corresponding support vectors,
   * and the constant b represent the parameters of the support vector classifier.
   *
   * On entry the output arrays should not be allocated.
   * All output arrays will be allocated on the device.
   * Note that b is not an array but a host scalar.
   *
   * @param [in] alpha dual coefficients, size [n_train]
   * @param [in] f optimality indicator vector, size [n_train]
   * @param [out] dual_coefs size [n_support]
   * @param [out] n_support number of support vectors
   * @param [out] idx the original training set indices of the support vectors, size [n_support]
   * @param [out] x_support support vector matrix, size [n_support, n_cols]
   * @param [out] b scalar constant in the decision function
   */
  void Get(const math_t* alpha,
           const math_t* f,
           math_t** dual_coefs,
           int* n_support,
           int** idx,
           MLCommon::Matrix::Matrix<math_t>** support_matrix,
           math_t* b)
  {
    CombineCoefs(alpha, val_tmp.data());
    GetDualCoefs(val_tmp.data(), dual_coefs, n_support);
    *b = CalcB(alpha, f, *n_support);
    if (*n_support > 0) {
      *idx            = GetSupportVectorIndices(val_tmp.data(), *n_support);
      *support_matrix = CollectSupportVectorMatrix(*idx, *n_support);
    } else {
      *dual_coefs     = nullptr;
      *idx            = nullptr;
      *support_matrix = nullptr;
    }
    // Make sure that all pending GPU calculations finished before we return
    handle.sync_stream(stream);
  }

  /**
   * Collect support vectors into a matrix storage
   *
   * @param [in] idx indices of support vectors, size [n_support]
   * @param [in] n_support number of support vectors
   * @return pointer to a newly allocated device buffer that stores the support
   *   vectors, size [n_suppor*n_cols]
   */
  MLCommon::Matrix::Matrix<math_t>* CollectSupportVectorMatrix(const int* idx, int n_support)
  {
    MLCommon::Matrix::Matrix<math_t>* support_matrix;
    // allow ~1GB dense support matrix
    if (matrix.is_dense() || (n_support * n_cols * sizeof(math_t) < (1 << 30))) {
      support_matrix = new MLCommon::Matrix::DenseMatrix<math_t>(handle, 0, 0);
    } else {
      support_matrix = new MLCommon::Matrix::CsrMatrix<math_t>(handle, 0, 0, 0);
    }
    ML::SVM::extractRows<math_t>(matrix, *support_matrix, idx, n_support, handle);

    return support_matrix;
  }

  /**
   * @brief Combine alpha parameters and labels to get SVM coefficients.
   *
   * The output coefficients are the values that can be used directly
   * to calculate the decision function:
   * \f[ f(\bm(x)) = \sum_{i=1}^{n_rows} coef_i K(\bm{x}_i,\bm{x}) + b. \f]
   *
   * Here coefs includes coefficients with zero value.
   *
   * For a classifier, \f$ coef_i = y_i * \alpha_i (i \in [0..n-1])\f$,
   * For a regressor \f$ coef_i = y_i * \alpha_i  + y_{i+n/2} * alpha_{i+n/2},
   * (i \in [0..n/2-1]) \f$
   *
   * @param [in] alpha device array of dual coefficients, size [n_train]
   * @param [out] coef device array of SVM coefficients size [n_rows]
   */
  void CombineCoefs(const math_t* alpha, math_t* coef)
  {
    // Calculate dual coefficients = alpha * y
    raft::linalg::binaryOp(
      coef, alpha, y, n_train, [] __device__(math_t a, math_t y) { return a * y; }, stream);

    if (svmType == EPSILON_SVR) {
      // for regression the final coefficients are
      // coef[0..n-rows-1] = alpha[0..nrows-1] - alpha[nrows..2*n_rows-1]
      raft::linalg::add(coef, coef, coef + n_rows, n_rows, stream);
    }
  }

  /** Return non zero dual coefficients.
   *
   * @param [in] val_tmp device pointer with dual coefficients
   * @param [out] dual_coefs device pointer of non-zero dual coefficients,
   *   unallocated on entry, on exit size [n_support]
   * @param [out] n_support number of support vectors
   */
  void GetDualCoefs(const math_t* val_tmp, math_t** dual_coefs, int* n_support)
  {
    // Return only the non-zero coefficients
    auto select_op = [] __device__(math_t a) { return 0 != a; };
    *n_support     = SelectByCoef(val_tmp, n_rows, val_tmp, select_op, val_selected.data());
    *dual_coefs    = (math_t*)rmm_alloc->allocate(*n_support * sizeof(math_t), stream);
    raft::copy(*dual_coefs, val_selected.data(), *n_support, stream);
    handle.sync_stream(stream);
  }

  /**
   * Flag support vectors and also collect their indices.
   * Support vectors are the vectors where alpha > 0.
   *
   * @param [in] coef dual coefficients, size [n_rows]
   * @param [in] n_support number of support vectors
   * @return indices of the support vectors, size [n_support]
   */
  int* GetSupportVectorIndices(const math_t* coef, int n_support)
  {
    auto select_op = [] __device__(math_t a) -> bool { return 0 != a; };
    SelectByCoef(coef, n_rows, f_idx.data(), select_op, idx_selected.data());
    int* idx = (int*)rmm_alloc->allocate(n_support * sizeof(int), stream);
    raft::copy(idx, idx_selected.data(), n_support, stream);
    return idx;
  }

  /**
   * Calculate the b constant in the decision function.
   *
   * @param [in] alpha dual coefficients, size [n_rows]
   * @param [in] f optimality indicator vector, size [n_rows]
   * @return the value of b
   */
  math_t CalcB(const math_t* alpha, const math_t* f, int n_support)
  {
    if (n_support == 0) {
      math_t f_sum;
      cub::DeviceReduce::Sum(
        cub_storage.data(), cub_bytes, f, d_val_reduced.data(), n_train, stream);
      raft::update_host(&f_sum, d_val_reduced.data(), 1, stream);
      return -f_sum / n_train;
    }
    // We know that for an unbound support vector i, the decision function
    // (before taking the sign) has value F(x_i) = y_i, where
    // F(x_i) = \sum_j y_j \alpha_j K(x_j, x_i) + b, and j runs through all
    // support vectors. The constant b can be expressed from these formulas.
    // Note that F and f denote different quantities. The lower case f is the
    // optimality indicator vector defined as
    // f_i = - y_i + \sum_j y_j \alpha_j K(x_j, x_i).
    // For unbound support vectors f_i = -b.

    // Select f for unbound support vectors (0 < alpha < C)
    int n_free = SelectUnboundSV(alpha, n_train, f, val_selected.data());
    if (n_free > 0) {
      cub::DeviceReduce::Sum(
        cub_storage.data(), cub_bytes, val_selected.data(), d_val_reduced.data(), n_free, stream);
      math_t sum;
      raft::update_host(&sum, d_val_reduced.data(), 1, stream);
      return -sum / n_free;
    } else {
      // All support vectors are bound. Let's define
      // b_up = min {f_i | i \in I_upper} and
      // b_low = max {f_i | i \in I_lower}
      // Any value in the interval [b_low, b_up] would be allowable for b,
      // we will select in the middle point b = -(b_low + b_up)/2
      math_t b_up  = SelectReduce(alpha, f, true, set_upper);
      math_t b_low = SelectReduce(alpha, f, false, set_lower);
      return -(b_up + b_low) / 2;
    }
  }

  /**
   * @brief Select values for unbound support vectors (not bound by C).
   * @tparam valType type of values that will be selected
   * @param [in] alpha dual coefficients, size [n]
   * @param [in] n number of dual coefficients
   * @param [in] val values to filter, size [n]
   * @param [out] out buffer size [n]
   * @return number of selected elements
   */
  template <typename valType>
  int SelectUnboundSV(const math_t* alpha, int n, const valType* val, valType* out)
  {
    auto select = [] __device__(math_t a, math_t C) -> bool { return 0 < a && a < C; };
    raft::linalg::binaryOp(flag.data(), alpha, C, n, select, stream);
    cub::DeviceSelect::Flagged(
      cub_storage.data(), cub_bytes, val, flag.data(), out, d_num_selected.data(), n, stream);
    int n_selected;
    raft::update_host(&n_selected, d_num_selected.data(), 1, stream);
    handle.sync_stream(stream);
    return n_selected;
  }

  rmm::mr::device_memory_resource* rmm_alloc;

 private:
  const raft::handle_t& handle;
  cudaStream_t stream;

<<<<<<< HEAD
  int n_rows;                                      //!< number of rows in the training vector matrix
  int n_cols;                                      //!< number of features
  const MLCommon::Matrix::Matrix<math_t>& matrix;  //!< training vector matrix
  const math_t* y;                                 //!< labels
  const math_t* C;                                 //!< penalty parameter
  SvmType svmType;                                 //!< SVM problem type: SVC or SVR
  int n_train;          //!< number of training vectors (including duplicates for SVR)
=======
  int n_rows;           //!< number of rows in the training vector matrix
  int n_cols;           //!< number of features
  const math_t* x;      //!< training vectors
  const math_t* y;      //!< labels
  const math_t* C;      //!< penalty parameter
  SvmType svmType;      //!< SVM problem type: SVC or SVR
  int n_train;          //!< number of training vectors (including duplicates for SVR)

>>>>>>> bf8f2aa2
  const int TPB = 256;  // threads per block
  // Temporary variables used by cub in GetResults
  rmm::device_scalar<int> d_num_selected;
  rmm::device_scalar<math_t> d_val_reduced;
  rmm::device_uvector<char> cub_storage;
  size_t cub_bytes = 0;
  // Helper arrays for collecting the results
  rmm::device_uvector<int> f_idx;
  rmm::device_uvector<int> idx_selected;
  rmm::device_uvector<math_t> val_selected;
  rmm::device_uvector<math_t> val_tmp;
  rmm::device_uvector<bool> flag;

  /* Allocate cub temporary buffers for GetResults
   */
  void InitCubBuffers()
  {
    size_t cub_bytes2 = 0;
    // Query the size of required workspace buffer
    math_t* p = nullptr;
    cub::DeviceSelect::Flagged(NULL,
                               cub_bytes,
                               f_idx.data(),
                               flag.data(),
                               f_idx.data(),
                               d_num_selected.data(),
                               n_train,
                               stream);
    cub::DeviceSelect::Flagged(
      NULL, cub_bytes2, p, flag.data(), p, d_num_selected.data(), n_train, stream);
    cub_bytes = max(cub_bytes, cub_bytes2);
    cub::DeviceReduce::Sum(
      NULL, cub_bytes2, val_selected.data(), d_val_reduced.data(), n_train, stream);
    cub_bytes = max(cub_bytes, cub_bytes2);
    cub::DeviceReduce::Min(
      NULL, cub_bytes2, val_selected.data(), d_val_reduced.data(), n_train, stream);
    cub_bytes = max(cub_bytes, cub_bytes2);
    cub_storage.resize(cub_bytes, stream);
  }

  /**
   * Filter values based on the corresponding alpha values.
   * @tparam select_op lambda selection criteria
   * @tparam valType type of values that will be selected
   * @param [in] alpha dual coefficients, size [n]
   * @param [in] n number of dual coefficients
   * @param [in] val values to filter, size [n]
   * @param [out] out buffer size [n]
   * @return number of selected elements
   */
  template <typename select_op, typename valType>
  int SelectByCoef(const math_t* coef, int n, const valType* val, select_op op, valType* out)
  {
    set_flag<<<raft::ceildiv(n, TPB), TPB, 0, stream>>>(flag.data(), coef, n, op);
    RAFT_CUDA_TRY(cudaPeekAtLastError());
    cub::DeviceSelect::Flagged(
      cub_storage.data(), cub_bytes, val, flag.data(), out, d_num_selected.data(), n, stream);
    int n_selected;
    raft::update_host(&n_selected, d_num_selected.data(), 1, stream);
    handle.sync_stream(stream);
    return n_selected;
  }

  /** Select values from f, and do a min or max reduction on them.
   * @param [in] alpha dual coefficients, size [n_train]
   * @param [in] f optimality indicator vector, size [n_train]
   * @param flag_op operation to flag values for selection (set_upper/lower)
   * @param return the reduced value.
   */
  math_t SelectReduce(const math_t* alpha,
                      const math_t* f,
                      bool min,
                      void (*flag_op)(bool*, int, const math_t*, const math_t*, const math_t*))
  {
    flag_op<<<raft::ceildiv(n_train, TPB), TPB, 0, stream>>>(flag.data(), n_train, alpha, y, C);
    RAFT_CUDA_TRY(cudaPeekAtLastError());
    cub::DeviceSelect::Flagged(cub_storage.data(),
                               cub_bytes,
                               f,
                               flag.data(),
                               val_selected.data(),
                               d_num_selected.data(),
                               n_train,
                               stream);
    int n_selected;
    raft::update_host(&n_selected, d_num_selected.data(), 1, stream);
    handle.sync_stream(stream);
    math_t res = 0;
    ASSERT(n_selected > 0,
           "Incorrect training: cannot calculate the constant in the decision "
           "function");
    if (min) {
      cub::DeviceReduce::Min(cub_storage.data(),
                             cub_bytes,
                             val_selected.data(),
                             d_val_reduced.data(),
                             n_selected,
                             stream);
    } else {
      cub::DeviceReduce::Max(cub_storage.data(),
                             cub_bytes,
                             val_selected.data(),
                             d_val_reduced.data(),
                             n_selected,
                             stream);
    }
    raft::update_host(&res, d_val_reduced.data(), 1, stream);
    return res;
  }
};  // namespace SVM

};  // namespace SVM
};  // end namespace ML<|MERGE_RESOLUTION|>--- conflicted
+++ resolved
@@ -286,7 +286,6 @@
   const raft::handle_t& handle;
   cudaStream_t stream;
 
-<<<<<<< HEAD
   int n_rows;                                      //!< number of rows in the training vector matrix
   int n_cols;                                      //!< number of features
   const MLCommon::Matrix::Matrix<math_t>& matrix;  //!< training vector matrix
@@ -294,16 +293,7 @@
   const math_t* C;                                 //!< penalty parameter
   SvmType svmType;                                 //!< SVM problem type: SVC or SVR
   int n_train;          //!< number of training vectors (including duplicates for SVR)
-=======
-  int n_rows;           //!< number of rows in the training vector matrix
-  int n_cols;           //!< number of features
-  const math_t* x;      //!< training vectors
-  const math_t* y;      //!< labels
-  const math_t* C;      //!< penalty parameter
-  SvmType svmType;      //!< SVM problem type: SVC or SVR
-  int n_train;          //!< number of training vectors (including duplicates for SVR)
-
->>>>>>> bf8f2aa2
+
   const int TPB = 256;  // threads per block
   // Temporary variables used by cub in GetResults
   rmm::device_scalar<int> d_num_selected;
