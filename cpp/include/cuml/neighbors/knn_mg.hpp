--- conflicted
+++ resolved
@@ -79,23 +79,14 @@
  * @param[in] y vector of vector of label arrays. for multilabel classification, each
  *          element in the vector is a different "output" array of labels corresponding
  *          to the i'th output. size should match the number of local input partitions.
-<<<<<<< HEAD
  * @param[in] uniq_labels vector of the sorted unique labels for each array in y
  * @param[in] n_unique vector of sizes for each array in uniq_labels
+ * @param[in] rowMajorIndex boolean indicating whether the index is row major. 
+ * @param[in] rowMajorQuery boolean indicating whether the query is row major. 
  * @param[in] probas_only return probas instead of performing complete knn_classify
  * @param[in] k the number of neighbors to query
  * @param[in] batch_size the max number of rows to broadcast at a time
  * @param[in] verbose print extra logging info
-=======
- * @param uniq_labels vector of the sorted unique labels for each array in y
- * @param n_unique vector of sizes for each array in uniq_labels
- * @param rowMajorIndex boolean indicating whether the index is row major. 
- * @param rowMajorQuery boolean indicating whether the query is row major. 
- * @param probas_only return probas instead of performing complete knn_classify
- * @param k the number of neighbors to query
- * @param batch_size the max number of rows to broadcast at a time
- * @param verbose print extra logging info
->>>>>>> b5a67057
  */
 void knn_classify(ML::cumlHandle &handle, std::vector<Matrix::Data<int> *> *out,
                   std::vector<Matrix::Data<int64_t> *> *out_I,
@@ -129,19 +120,12 @@
  * @param[in] y vector of vector of output arrays. for multi-output regression, each
  *          element in the vector is a different "output" array corresponding
  *          to the i'th output. size should match the number of local input partitions.
-<<<<<<< HEAD
+ * @param[in] rowMajorIndex boolean indicating whether the index is row major.
+ * @param[in] rowMajorQuery boolean indicating whether the query is row major.
  * @param[in] k the number of neighbors to query
  * @param[in] n_outputs number of outputs
  * @param[in] batch_size the max number of rows to broadcast at a time
  * @param[in] verbose print extra logging info
-=======
- * @param rowMajorIndex boolean indicating whether the index is row major.
- * @param rowMajorQuery boolean indicating whether the query is row major. 
- * @param k the number of neighbors to query
- * @param n_outputs number of outputs
- * @param batch_size the max number of rows to broadcast at a time
- * @param verbose print extra logging info
->>>>>>> b5a67057
  */
 void knn_regress(ML::cumlHandle &handle,
                  std::vector<Matrix::Data<float> *> *out,
