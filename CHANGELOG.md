# cuML 0.14.0 (Date TBD)

## New Features
- PR #1994: Support for distributed OneHotEncoder
- PR #1892: One hot encoder implementation with cupy
- PR #1655: Adds python bindings for homogeneity score
- PR #1704: Adds python bindings for completeness score
- PR #1687: Adds python bindings for mutual info score
- PR #1980: prim: added a new write-only unary op prim
- PR #1867: C++: add logging interface support in cuML based spdlog
- PR #1902: Multi class inference in FIL C++ and importing multi-class forests from treelite
- PR #1906: UMAP MNMG
- PR #2067: python: wrap logging interface in cython
- PR #2083: Added dtype, order, and use_full_low_rank to MNMG `make_regression`
- PR #2074: SG and MNMG `make_classification`
- PR #2127: Added order to SG `make_blobs`, and switch from C++ to cupy based implementation
- PR #2057: Weighted k-means
- PR #2256: Add a `make_arima` generator
- PR #2245: ElasticNet, Lasso and Coordinate Descent MNMG
- PR #2242: Pandas input support with output as NumPy arrays by default

## Improvements
- PR #1931: C++: enabled doxygen docs for all of the C++ codebase
- PR #1944: Support for dask_cudf.core.Series in _extract_partitions
- PR #1947: Cleaning up cmake
- PR #1927: Use Cython's `new_build_ext` (if available)
- PR #1946: Removed zlib dependency from cmake
- PR #1988: C++: cpp bench refactor
- PR #1873: Remove usage of nvstring and nvcat from LabelEncoder
- PR #1968: Update SVC SVR with cuML Array
- PR #1972: updates to our flow to use conda-forge's clang and clang-tools packages
- PR #1974: Reduce ARIMA testing time
- PR #1984: Enable Ninja build
- PR #1985: C++ UMAP parametrizable tests
- PR #2005: Adding missing algorithms to cuml benchmarks and notebook
- PR #2016: Add capability to setup.py and build.sh to fully clean all cython build files and artifacts
- PR #2044: A cuda-memcheck helper wrapper for devs
- PR #2018: Using `cuml.dask.part_utils.extract_partitions` and removing similar, duplicated code
- PR #2019: Enable doxygen build in our nightly doc build CI script
- PR #1996: Cythonize in parallel
- PR #2032: Reduce number of tests for MBSGD to improve CI running time
- PR #2031: Encapsulating UCX-py interactions in singleton
- PR #2029: Add C++ ARIMA log-likelihood benchmark
- PR #2085: Convert TSNE to use CumlArray
- PR #2051: Reduce the time required to run dask pca and dask tsvd tests
- PR #1981: Using CumlArray in kNN and DistributedDataHandler in dask kNN
- PR #2053: Introduce verbosity level in C++ layer instead of boolean `verbose` flag
- PR #2047: Make internal streams non-blocking w.r.t. NULL stream
- PR #2048: Random forest testing speedup
- PR #2058: Use CumlArray in Random Projection
- PR #2068: Updating knn class probabilities to use make_monotonic instead of binary search
- PR #2062: Adding random state to UMAP mnmg tests
- PR #2064: Speed-up K-Means test
- PR #2015: Renaming .h to .cuh in solver, dbscan and svm
- PR #2080: Improved import of sparse FIL forests from treelite
- PR #2090: Upgrade C++ build to C++14 standard
- PR #2089: CI: enabled cuda-memcheck on ml-prims unit-tests during nightly build
- PR #2128: Update Dask RF code to reduce the time required for GPU predict to run
- PR #2125: Build infrastructure to use RAFT
- PR #2131: Update Dask RF fit to use DistributedDataHandler
- PR #2055: Update the metrics notebook to use important cuML models
- PR #2095: Improved import of src_prims/utils.h, making it less ambiguous
- PR #2118: Updating SGD & mini-batch estimators to use CumlArray
- PR #2120: Speeding up dask RandomForest tests
- PR #1883: Use CumlArray in ARIMA
- PR #877: Adding definition of done criteria to wiki
- PR #2135: A few optimizations to UMAP fuzzy simplicial set
- PR #1914: Change the meaning of ARIMA's intercept to match the literature
- PR #2098: Renaming .h to .cuh in decision_tree, glm, pca
- PR #2150: Remove deprecated RMM calls in RMM allocator adapter
- PR #2146: Remove deprecated kalman filter
- PR #2151: Add pytest duration and pytest timeout
- PR #2156: Add Docker 19 support to local gpuci build
- PR #2178: Reduce duplicated code in RF
- PR #2124: Expand tutorial docs and sample notebook
- PR #2175: Allow CPU-only and dataset params for benchmark sweeps
- PR #2186: Refactor cython code to build OPG structs in common utils file
- PR #2180: Add fully single GPU singlegpu python build
- PR #2187: CMake improvements to manage conda environment dependencies
- PR #2185: Add has_sklearn function and use it in datasets/classification.
- PR #2193: Order-independent local shuffle in `cuml.dask.make_regression`
- PR #2204: Update python layer to use the logger interface
- PR #2184: Refoctor headers for holtwinters, rproj, tsvd, tsne, umap
- PR #2199: Remove unncessary notebooks
- PR #2195: Separating fit and transform calls in SG, MNMG PCA to save transform array memory consumption
- PR #2201: Re-enabling UMAP repro tests
- PR #2132: Add SVM C++ benchmarks
- PR #2196: Updates to benchmarks. Moving notebook
- PR #2208: Coordinate Descent, Lasso and ElasticNet CumlArray updates
- PR #2210: Updating KNN tests to evaluate multiple index partitions
- PR #2205: Use timeout to add 2 hour hard limit to dask tests
- PR #2212: Improve DBScan batch count / memory estimation
- PR #2214: Remove utils folder and refactor to common folder
- PR #2220: Final refactoring of all src_prims header files following rules as specified in #1675
- PR #2225: input_to_cuml_array keep order option, test updates and cleanup
- PR #2244: Re-enable slow ARIMA tests as stress tests
- PR #2231: Using OPG structs from `cuml.common` in decomposition algorithms
- PR #2257: Update QN and LogisticRegression to use CumlArray
- PR #2259: Add CumlArray support to Naive Bayes
- PR #2252: Add benchmark for the Gram matrix prims
- PR #2269: Add docs targets to build.sh and fix python cuml.common docs
- PR #2271: Clarify doc for `_unique` default implementation in OneHotEncoder
- PR #2272: Add docs build.sh script to repository
- PR #2276: Ensure `CumlArray` provided `dtype` conforms

## Bug Fixes
- PR #1939: Fix syntax error in cuml.common.array
- PR #1941: Remove c++ cuda flag that was getting duplicated in CMake
- PR #1971: python: Correctly honor --singlegpu option and CUML_BUILD_PATH env variable
- PR #1969: Update libcumlprims to 0.14
- PR #1973: Add missing mg files for setup.py --singlegpu flag
- PR #1993: Set `umap_transform_reproducibility` tests to xfail
- PR #2004: Refactoring the arguments to `plant()` call
- PR #2017: Fixing memory issue in weak cc prim
- PR #2028: Skipping UMAP knn reproducibility tests until we figure out why its failing in CUDA 10.2
- PR #2024: Fixed cuda-memcheck errors with sample-without-replacement prim
- PR #1540: prims: support for custom math-type used for computation inside adjusted rand index prim
- PR #2077: dask-make blobs arguments to match sklearn
- PR #2059: Make all Scipy imports conditional
- PR #2078: Ignore negative cache indices in get_vecs
- PR #2084: Fixed cuda-memcheck errors with COO unit-tests
- PR #2087: Fixed cuda-memcheck errors with dispersion prim
- PR #2096: Fixed syntax error with nightly build command for memcheck unit-tests
- PR #2115: Fixed contingency matrix prim unit-tests for computing correct golden values
- PR #2107: Fix PCA transform
- PR #2109: input_to_cuml_array __cuda_array_interface__ bugfix
- PR #2117: cuDF __array__ exception small fixes
- PR #2139: CumlArray for adjusted_rand_score
- PR #2140: Returning self in fit model functions
- PR #2144: Remove GPU arch < 60 from CMake build
- PR #2153: Added missing namespaces to some Decision Tree files
- PR #2155: C++: fix doxygen build break
- PR #2161: Replacing depreciated bruteForceKnn
- PR #2162: Use stream in transpose prim
- PR #2165: Fit function test correction
- PR #2166: Fix handling of temp file in RF pickling
- PR #2176: C++: fix for adjusted rand index when input array is all zeros
- PR #2179: Fix clang tools version in libcuml recipe
- PR #2183: Fix RAFT in nightly package
- PR #2191: Fix placement of SVM parameter documentation and add examples
- PR #2212: Fix DBScan results (no propagation of labels through border points)
- PR #2217: Fix opg_utils naming to fix singlegpu build
- PR #2223: Fix bug in ARIMA C++ benchmark
- PR #2224: Temporary fix for CI until new Dask version is released
- PR #2228: Update to use __reduce_ex__ in CumlArray to override cudf.Buffer
- PR #2249: Fix bug in UMAP continuous target metrics
- PR #2258: Fix doxygen build break
- PR #2255: Set random_state for train_test_split function in dask RF
<<<<<<< HEAD
- PR #2275: Fix RF fit memory leak
=======
- PR #2274: Fix parameter name verbose to verbosity in mnmg OneHotEncoder
- PR #2277: Updated cub repo path and branch name
>>>>>>> 3902f65d

# cuML 0.13.0 (Date TBD)

## New Features
- PR #1777: Python bindings for entropy
- PR #1742: Mean squared error implementation with cupy
- PR #1817: Confusion matrix implementation with cupy (SNSG and MNMG)
- PR #1766: Mean absolute error implementation with cupy
- PR #1766: Mean squared log error implementation with cupy
- PR #1635: cuML Array shim and configurable output added to cluster methods
- PR #1586: Seasonal ARIMA
- PR #1683: cuml.dask make_regression
- PR #1689: Add framework for cuML Dask serializers
- PR #1709: Add `decision_function()` and `predict_proba()` for LogisticRegression
- PR #1714: Add `print_env.sh` file to gather important environment details
- PR #1750: LinearRegression CumlArray for configurable output
- PR #1814: ROC AUC score implementation with cupy
- PR #1767: Single GPU decomposition models configurable output
- PR #1646: Using FIL to predict in MNMG RF
- PR #1778: Make cuML Handle picklable
- PR #1738: cuml.dask refactor beginning and dask array input option for OLS, Ridge and KMeans
- PR #1874: Add predict_proba function to RF classifier
- PR #1815: Adding KNN parameter to UMAP
- PR #1978: Adding `predict_proba` function to dask RF

## Improvements
- PR #1644: Add `predict_proba()` for FIL binary classifier
- PR #1620: Pickling tests now automatically finds all model classes inheriting from cuml.Base
- PR #1637: Update to newer treelite version with XGBoost 1.0 compatibility
- PR #1632: Fix MBSGD models inheritance, they now inherits from cuml.Base
- PR #1628: Remove submodules from cuML
- PR #1755: Expose the build_treelite function for python
- PR #1649: Add the fil_sparse_format variable option to RF API
- PR #1647: storage_type=AUTO uses SPARSE for large models
- PR #1668: Update the warning statement thrown in RF when the seed is set but n_streams is not 1
- PR #1662: use of direct cusparse calls for coo2csr, instead of depending on nvgraph
- PR #1747: C++: dbscan performance improvements and cleanup
- PR #1697: Making trustworthiness batchable and using proper workspace
- PR #1721: Improving UMAP pytests
- PR #1717: Call `rmm_cupy_allocator` for CuPy allocations
- PR #1718: Import `using_allocator` from `cupy.cuda`
- PR #1723: Update RF Classifier to throw an exception for multi-class pickling
- PR #1726: Decorator to allocate CuPy arrays with RMM
- PR #1719: UMAP random seed reproducibility
- PR #1748: Test serializing `CumlArray` objects
- PR #1776: Refactoring pca/tsvd distributed
- PR #1762: Update CuPy requirement to 7
- PR #1768: C++: Different input and output types for add and subtract prims
- PR #1790: Add support for multiple seeding in k-means++
- PR #1805: Adding new Dask cuda serializers to naive bayes + a trivial perf update
- PR #1812: C++: bench: UMAP benchmark cases added
- PR #1795: Add capability to build CumlArray from bytearray/memoryview objects
- PR #1824: C++: improving the performance of UMAP algo
- PR #1816: Add ARIMA notebook
- PR #1856: Update docs for 0.13
- PR #1827: Add HPO demo Notebook
- PR #1825: `--nvtx` option in `build.sh`
- PR #1847: Update XGBoost version for CI
- PR #1837: Simplify cuML Array construction
- PR #1848: Rely on subclassing for cuML Array serialization
- PR #1866: Minimizing client memory pressure on Naive Bayes
- PR #1788: Removing complexity bottleneck in S-ARIMA
- PR #1873: Remove usage of nvstring and nvcat from LabelEncoder
- PR #1891: Additional improvements to naive bayes tree reduction

## Bug Fixes
- PR #1835 : Fix calling default RF Classification always
- PT #1904: replace cub sort
- PR #1833: Fix depth issue in shallow RF regression estimators
- PR #1770: Warn that KalmanFilter is deprecated
- PR #1775: Allow CumlArray to work with inputs that have no 'strides' in array interface
- PR #1594: Train-test split is now reproducible
- PR #1590: Fix destination directory structure for run-clang-format.py
- PR #1611: Fixing pickling errors for KNN classifier and regressor
- PR #1617: Fixing pickling issues for SVC and SVR
- PR #1634: Fix title in KNN docs
- PR #1627: Adding a check for multi-class data in RF classification
- PR #1654: Skip treelite patch if its already been applied
- PR #1661: Fix nvstring variable name
- PR #1673: Using struct for caching dlsym state in communicator
- PR #1659: TSNE - introduce 'convert_dtype' and refactor class attr 'Y' to 'embedding_'
- PR #1672: Solver 'svd' in Linear and Ridge Regressors when n_cols=1
- PR #1670: Lasso & ElasticNet - cuml Handle added
- PR #1671: Update for accessing cuDF Series pointer
- PR #1652: Support XGBoost 1.0+ models in FIL
- PR #1702: Fix LightGBM-FIL validation test
- PR #1701: test_score kmeans test passing with newer cupy version
- PR #1706: Remove multi-class bug from QuasiNewton
- PR #1699: Limit CuPy to <7.2 temporarily
- PR #1708: Correctly deallocate cuML handles in Cython
- PR #1730: Fixes to KF for test stability (mainly in CUDA 10.2)
- PR #1729: Fixing naive bayes UCX serialization problem in fit()
- PR #1749: bug fix rf classifier/regressor on seg fault in bench
- PR #1751: Updated RF documentation
- PR #1765: Update the checks for using RF GPU predict
- PR #1787: C++: unit-tests to check for RF accuracy. As well as a bug fix to improve RF accuracy
- PR #1793: Updated fil pyx to solve memory leakage issue
- PR #1810: Quickfix - chunkage in dask make_regression
- PR #1842: DistributedDataHandler not properly setting 'multiple'
- PR #1849: Critical fix in ARIMA initial estimate
- PR #1851: Fix for cuDF behavior change for multidimensional arrays
- PR #1852: Remove Thrust warnings
- PR #1868: Turning off IPC caching until it is fixed in UCX-py/UCX
- PR #1876: UMAP exponential decay parameters fix
- PR #1887: Fix hasattr for missing attributes on base models
- PR #1877: Remove resetting index in shuffling in train_test_split
- PR #1893: Updating UCX in comms to match current UCX-py
- PR #1888: Small train_test_split test fix
- PR #1899: Fix dask `extract_partitions()`, remove transformation as instance variable in PCA and TSVD and match sklearn APIs
- PR #1920: Temporarily raising threshold for UMAP reproducibility tests
- PR #1918: Create memleak fixture to skip memleak tests in CI for now
- PR #1926: Update batch matrix test margins
- PR #1925: Fix failing dask tests
- PR #1936: Update DaskRF regression test to xfail
- PR #1932: Isolating cause of make_blobs failure
- PR #1951: Dask Random forest regression CPU predict bug fix
- PR #1948: Adjust BatchedMargin margin and disable tests temporarily
- PR #1950: Fix UMAP test failure



# cuML 0.12.0 (04 Feb 2020)

## New Features
- PR #1483: prims: Fused L2 distance and nearest-neighbor prim
- PR #1494: bench: ml-prims benchmark
- PR #1514: bench: Fused L2 NN prim benchmark
- PR #1411: Cython side of MNMG OLS
- PR #1520: Cython side of MNMG Ridge Regression
- PR #1516: Suppor Vector Regression (epsilon-SVR)

## Improvements
- PR #1638: Update cuml/docs/README.md
- PR #1468: C++: updates to clang format flow to make it more usable among devs
- PR #1473: C++: lazy initialization of "costly" resources inside cumlHandle
- PR #1443: Added a new overloaded GEMM primitive
- PR #1489: Enabling deep trees using Gather tree builder
- PR #1463: Update FAISS submodule to 1.6.1
- PR #1488: Add codeowners
- PR #1432: Row-major (C-style) GPU arrays for benchmarks
- PR #1490: Use dask master instead of conda package for testing
- PR #1375: Naive Bayes & Distributed Naive Bayes
- PR #1377: Add GPU array support for FIL benchmarking
- PR #1493: kmeans: add tiling support for 1-NN computation and use fusedL2-1NN prim for L2 distance metric
- PR #1532: Update CuPy to >= 6.6 and allow 7.0
- PR #1528: Re-enabling KNN using dynamic library loading for UCX in communicator
- PR #1545: Add conda environment version updates to ci script
- PR #1541: Updates for libcudf++ Python refactor
- PR #1555: FIL-SKL, an SKLearn-based benchmark for FIL
- PR #1537: Improve pickling and scoring suppport for many models to support hyperopt
- PR #1551: Change custom kernel to cupy for col/row order transform
- PR #1533: C++: interface header file separation for SVM
- PR #1560: Helper function to allocate all new CuPy arrays with RMM memory management
- PR #1570: Relax nccl in conda recipes to >=2.4 (matching CI)
- PR #1578: Add missing function information to the cuML documenataion
- PR #1584: Add has_scipy utility function for runtime check
- PR #1583: API docs updates for 0.12
- PR #1591: Updated FIL documentation

## Bug Fixes
- PR #1470: Documentation: add make_regression, fix ARIMA section
- PR #1482: Updated the code to remove sklearn from the mbsgd stress test
- PR #1491: Update dev environments for 0.12
- PR #1512: Updating setup_cpu() in SpeedupComparisonRunner
- PR #1498: Add build.sh to code owners
- PR #1505: cmake: added correct dependencies for prims-bench build
- PR #1534: Removed TODO comment in create_ucp_listeners()
- PR #1548: Fixing umap extra unary op in knn graph
- PR #1547: Fixing MNMG kmeans score. Fixing UMAP pickling before fit(). Fixing UMAP test failures.
- PR #1557: Increasing threshold for kmeans score
- PR #1562: Increasing threshold even higher
- PR #1564: Fixed a typo in function cumlMPICommunicator_impl::syncStream
- PR #1569: Remove Scikit-learn exception and depedenncy in SVM
- PR #1575: Add missing dtype parameter in call to strides to order for CuPy 6.6 code path
- PR #1574: Updated the init file to include SVM
- PR #1589: Fixing the default value for RF and updating mnmg predict to accept cudf
- PR #1601: Fixed wrong datatype used in knn voting kernel

# cuML 0.11.0 (11 Dec 2019)

## New Features

- PR #1295: Cython side of MNMG PCA
- PR #1218: prims: histogram prim
- PR #1129: C++: Separate include folder for C++ API distribution
- PR #1282: OPG KNN MNMG Code (disabled for 0.11)
- PR #1242: Initial implementation of FIL sparse forests
- PR #1194: Initial ARIMA time-series modeling support.
- PR #1286: Importing treelite models as FIL sparse forests
- PR #1285: Fea minimum impurity decrease RF param
- PR #1301: Add make_regression to generate regression datasets
- PR #1322: RF pickling using treelite, protobuf and FIL
- PR #1332: Add option to cuml.dask make_blobs to produce dask array
- PR #1307: Add RF regression benchmark
- PR #1327: Update the code to build treelite with protobuf
- PR #1289: Add Python benchmarking support for FIL
- PR #1371: Cython side of MNMG tSVD
- PR #1386: Expose SVC decision function value

## Improvements
- PR #1170: Use git to clone subprojects instead of git submodules
- PR #1239: Updated the treelite version
- PR #1225: setup.py clone dependencies like cmake and correct include paths
- PR #1224: Refactored FIL to prepare for sparse trees
- PR #1249: Include libcuml.so C API in installed targets
- PR #1259: Conda dev environment updates and use libcumlprims current version in CI
- PR #1277: Change dependency order in cmake for better printing at compile time
- PR #1264: Add -s flag to GPU CI pytest for better error printing
- PR #1271: Updated the Ridge regression documentation
- PR #1283: Updated the cuMl docs to include MBSGD and adjusted_rand_score
- PR #1300: Lowercase parameter versions for FIL algorithms
- PR #1312: Update CuPy to version 6.5 and use conda-forge channel
- PR #1336: Import SciKit-Learn models into FIL
- PR #1314: Added options needed for ASVDb output (CUDA ver, etc.), added option
  to select algos
- PR #1335: Options to print available algorithms and datasets
  in the Python benchmark
- PR #1338: Remove BUILD_ABI references in CI scripts
- PR #1340: Updated unit tests to uses larger dataset
- PR #1351: Build treelite temporarily for GPU CI testing of FIL Scikit-learn
  model importing
- PR #1367: --test-split benchmark parameter for train-test split
- PR #1360: Improved tests for importing SciKit-Learn models into FIL
- PR #1368: Add --num-rows benchmark command line argument
- PR #1351: Build treelite temporarily for GPU CI testing of FIL Scikit-learn model importing
- PR #1366: Modify train_test_split to use CuPy and accept device arrays
- PR #1258: Documenting new MPI communicator for multi-node multi-GPU testing
- PR #1345: Removing deprecated should_downcast argument
- PR #1362: device_buffer in UMAP + Sparse prims
- PR #1376: AUTO value for FIL algorithm
- PR #1408: Updated pickle tests to delete the pre-pickled model to prevent pointer leakage
- PR #1357: Run benchmarks multiple times for CI
- PR #1382: ARIMA optimization: move functions to C++ side
- PR #1392: Updated RF code to reduce duplication of the code
- PR #1444: UCX listener running in its own isolated thread
- PR #1445: Improved performance of FIL sparse trees
- PR #1431: Updated API docs
- PR #1441: Remove unused CUDA conda labels
- PR #1439: Match sklearn 0.22 default n_estimators for RF and fix test errors
- PR #1461: Add kneighbors to API docs

## Bug Fixes
- PR #1281: Making rng.h threadsafe
- PR #1212: Fix cmake git cloning always running configure in subprojects
- PR #1261: Fix comms build errors due to cuml++ include folder changes
- PR #1267: Update build.sh for recent change of building comms in main CMakeLists
- PR #1278: Removed incorrect overloaded instance of eigJacobi
- PR #1302: Updates for numba 0.46
- PR #1313: Updated the RF tests to set the seed and n_streams
- PR #1319: Using machineName arg passed in instead of default for ASV reporting
- PR #1326: Fix illegal memory access in make_regression (bounds issue)
- PR #1330: Fix C++ unit test utils for better handling of differences near zero
- PR #1342: Fix to prevent memory leakage in Lasso and ElasticNet
- PR #1337: Fix k-means init from preset cluster centers
- PR #1354: Fix SVM gamma=scale implementation
- PR #1344: Change other solver based methods to create solver object in init
- PR #1373: Fixing a few small bugs in make_blobs and adding asserts to pytests
- PR #1361: Improve SMO error handling
- PR #1384: Lower expectations on batched matrix tests to prevent CI failures
- PR #1380: Fix memory leaks in ARIMA
- PR #1391: Lower expectations on batched matrix tests even more
- PR #1394: Warning added in svd for cuda version 10.1
- PR #1407: Resolved RF predict issues and updated RF docstring
- PR #1401: Patch for lbfgs solver for logistic regression with no l1 penalty
- PR #1416: train_test_split numba and rmm device_array output bugfix
- PR #1419: UMAP pickle tests are using wrong n_neighbors value for trustworthiness
- PR #1438: KNN Classifier to properly return Dataframe with Dataframe input
- PR #1425: Deprecate seed and use random_state similar to Scikit-learn in train_test_split
- PR #1458: Add joblib as an explicit requirement
- PR #1474: Defer knn mnmg to 0.12 nightly builds and disable ucx-py dependency

# cuML 0.10.0 (16 Oct 2019)

## New Features
- PR #1148: C++ benchmark tool for c++/CUDA code inside cuML
- PR #1071: Selective eigen solver of cuSolver
- PR #1073: Updating RF wrappers to use FIL for GPU accelerated prediction
- PR #1104: CUDA 10.1 support
- PR #1113: prims: new batched make-symmetric-matrix primitive
- PR #1112: prims: new batched-gemv primitive
- PR #855: Added benchmark tools
- PR #1149 Add YYMMDD to version tag for nightly conda packages
- PR #892: General Gram matrices prim
- PR #912: Support Vector Machine
- PR #1274: Updated the RF score function to use GPU predict

## Improvements
- PR #961: High Peformance RF; HIST algo
- PR #1028: Dockerfile updates after dir restructure. Conda env yaml to add statsmodels as a dependency
- PR #1047: Consistent OPG interface for kmeans, based on internal libcumlprims update
- PR #763: Add examples to train_test_split documentation
- PR #1093: Unified inference kernels for different FIL algorithms
- PR #1076: Paying off some UMAP / Spectral tech debt.
- PR #1086: Ensure RegressorMixin scorer uses device arrays
- PR #1110: Adding tests to use default values of parameters of the models
- PR #1108: input_to_host_array function in input_utils for input processing to host arrays
- PR #1114: K-means: Exposing useful params, removing unused params, proxying params in Dask
- PR #1138: Implementing ANY_RANK semantics on irecv
- PR #1142: prims: expose separate InType and OutType for unaryOp and binaryOp
- PR #1115: Moving dask_make_blobs to cuml.dask.datasets. Adding conversion to dask.DataFrame
- PR #1136: CUDA 10.1 CI updates
- PR #1135: K-means: add boundary cases for kmeans||, support finer control with convergence
- PR #1163: Some more correctness improvements. Better verbose printing
- PR #1165: Adding except + in all remaining cython
- PR #1186: Using LocalCUDACluster Pytest fixture
- PR #1173: Docs: Barnes Hut TSNE documentation
- PR #1176: Use new RMM API based on Cython
- PR #1219: Adding custom bench_func and verbose logging to cuml.benchmark
- PR #1247: Improved MNMG RF error checking

## Bug Fixes

- PR #1231: RF respect number of cuda streams from cuml handle
- PR #1230: Rf bugfix memleak in regression
- PR #1208: compile dbscan bug
- PR #1016: Use correct libcumlprims version in GPU CI
- PR #1040: Update version of numba in development conda yaml files
- PR #1043: Updates to accomodate cuDF python code reorganization
- PR #1044: Remove nvidia driver installation from ci/cpu/build.sh
- PR #991: Barnes Hut TSNE Memory Issue Fixes
- PR #1075: Pinning Dask version for consistent CI results
- PR #990: Barnes Hut TSNE Memory Issue Fixes
- PR #1066: Using proper set of workers to destroy nccl comms
- PR #1072: Remove pip requirements and setup
- PR #1074: Fix flake8 CI style check
- PR #1087: Accuracy improvement for sqrt/log in RF max_feature
- PR #1088: Change straggling numba python allocations to use RMM
- PR #1106: Pinning Distributed version to match Dask for consistent CI results
- PR #1116: TSNE CUDA 10.1 Bug Fixes
- PR #1132: DBSCAN Batching Bug Fix
- PR #1162: DASK RF random seed bug fix
- PR #1164: Fix check_dtype arg handling for input_to_dev_array
- PR #1171: SVM prediction bug fix
- PR #1177: Update dask and distributed to 2.5
- PR #1204: Fix SVM crash on Turing
- PR #1199: Replaced sprintf() with snprintf() in THROW()
- PR #1205: Update dask-cuda in yml envs
- PR #1211: Fixing Dask k-means transform bug and adding test
- PR #1236: Improve fix for SMO solvers potential crash on Turing
- PR #1251: Disable compiler optimization for CUDA 10.1 for distance prims
- PR #1260: Small bugfix for major conversion in input_utils
- PR #1276: Fix float64 prediction crash in test_random_forest

# cuML 0.9.0 (21 Aug 2019)

## New Features

- PR #894: Convert RF to treelite format
- PR #826: Jones transformation of params for ARIMA models timeSeries ml-prim
- PR #697: Silhouette Score metric ml-prim
- PR #674: KL Divergence metric ml-prim
- PR #787: homogeneity, completeness and v-measure metrics ml-prim
- PR #711: Mutual Information metric ml-prim
- PR #724: Entropy metric ml-prim
- PR #766: Expose score method based on inertia for KMeans
- PR #823: prims: cluster dispersion metric
- PR #816: Added inverse_transform() for LabelEncoder
- PR #789: prims: sampling without replacement
- PR #813: prims: Col major istance prim
- PR #635: Random Forest & Decision Tree Regression (Single-GPU)
- PR #819: Forest Inferencing Library (FIL)
- PR #829: C++: enable nvtx ranges
- PR #835: Holt-Winters algorithm
- PR #837: treelite for decision forest exchange format
- PR #871: Wrapper for FIL
- PR #870: make_blobs python function
- PR #881: wrappers for accuracy_score and adjusted_rand_score functions
- PR #840: Dask RF classification and regression
- PR #870: make_blobs python function
- PR #879: import of treelite models to FIL
- PR #892: General Gram matrices prim
- PR #883: Adding MNMG Kmeans
- PR #930: Dask RF
- PR #882: TSNE - T-Distributed Stochastic Neighbourhood Embedding
- PR #624: Internals API & Graph Based Dimensionality Reductions Callback
- PR #926: Wrapper for FIL
- PR #994: Adding MPI comm impl for testing / benchmarking MNMG CUDA
- PR #960: Enable using libcumlprims for MG algorithms/prims

## Improvements
- PR #822: build: build.sh update to club all make targets together
- PR #807: Added development conda yml files
- PR #840: Require cmake >= 3.14
- PR #832: Stateless Decision Tree and Random Forest API
- PR #857: Small modifications to comms for utilizing IB w/ Dask
- PR #851: Random forest Stateless API wrappers
- PR #865: High Performance RF
- PR #895: Pretty prints arguments!
- PR #920: Add an empty marker kernel for tracing purposes
- PR #915: syncStream added to cumlCommunicator
- PR #922: Random Forest support in FIL
- PR #911: Update headers to credit CannyLabs BH TSNE implementation
- PR #918: Streamline CUDA_REL environment variable
- PR #924: kmeans: updated APIs to be stateless, refactored code for mnmg support
- PR #950: global_bias support in FIL
- PR #773: Significant improvements to input checking of all classes and common input API for Python
- PR #957: Adding docs to RF & KMeans MNMG. Small fixes for release
- PR #965: Making dask-ml a hard dependency
- PR #976: Update api.rst for new 0.9 classes
- PR #973: Use cudaDeviceGetAttribute instead of relying on cudaDeviceProp object being passed
- PR #978: Update README for 0.9
- PR #1009: Fix references to notebooks-contrib
- PR #1015: Ability to control the number of internal streams in cumlHandle_impl via cumlHandle
- PR #1175: Add more modules to docs ToC

## Bug Fixes

- PR #923: Fix misshapen level/trend/season HoltWinters output
- PR #831: Update conda package dependencies to cudf 0.9
- PR #772: Add missing cython headers to SGD and CD
- PR #849: PCA no attribute trans_input_ transform bug fix
- PR #869: Removing incorrect information from KNN Docs
- PR #885: libclang installation fix for GPUCI
- PR #896: Fix typo in comms build instructions
- PR #921: Fix build scripts using incorrect cudf version
- PR #928: TSNE Stability Adjustments
- PR #934: Cache cudaDeviceProp in cumlHandle for perf reasons
- PR #932: Change default param value for RF classifier
- PR #949: Fix dtype conversion tests for unsupported cudf dtypes
- PR #908: Fix local build generated file ownerships
- PR #983: Change RF max_depth default to 16
- PR #987: Change default values for knn
- PR #988: Switch to exact tsne
- PR #991: Cleanup python code in cuml.dask.cluster
- PR #996: ucx_initialized being properly set in CommsContext
- PR #1007: Throws a well defined error when mutigpu is not enabled
- PR #1018: Hint location of nccl in build.sh for CI
- PR #1022: Using random_state to make K-Means MNMG tests deterministic
- PR #1034: Fix typos and formatting issues in RF docs
- PR #1052: Fix the rows_sample dtype to float

# cuML 0.8.0 (27 June 2019)

## New Features

- PR #652: Adjusted Rand Index metric ml-prim
- PR #679: Class label manipulation ml-prim
- PR #636: Rand Index metric ml-prim
- PR #515: Added Random Projection feature
- PR #504: Contingency matrix ml-prim
- PR #644: Add train_test_split utility for cuDF dataframes
- PR #612: Allow Cuda Array Interface, Numba inputs and input code refactor
- PR #641: C: Separate C-wrapper library build to generate libcuml.so
- PR #631: Add nvcategory based ordinal label encoder
- PR #681: Add MBSGDClassifier and MBSGDRegressor classes around SGD
- PR #705: Quasi Newton solver and LogisticRegression Python classes
- PR #670: Add test skipping functionality to build.sh
- PR #678: Random Forest Python class
- PR #684: prims: make_blobs primitive
- PR #673: prims: reduce cols by key primitive
- PR #812: Add cuML Communications API & consolidate Dask cuML

## Improvements

- PR #597: C++ cuML and ml-prims folder refactor
- PR #590: QN Recover from numeric errors
- PR #482: Introduce cumlHandle for pca and tsvd
- PR #573: Remove use of unnecessary cuDF column and series copies
- PR #601: Cython PEP8 cleanup and CI integration
- PR #596: Introduce cumlHandle for ols and ridge
- PR #579: Introduce cumlHandle for cd and sgd, and propagate C++ errors in cython level for cd and sgd
- PR #604: Adding cumlHandle to kNN, spectral methods, and UMAP
- PR #616: Enable clang-format for enforcing coding style
- PR #618: CI: Enable copyright header checks
- PR #622: Updated to use 0.8 dependencies
- PR #626: Added build.sh script, updated CI scripts and documentation
- PR #633: build: Auto-detection of GPU_ARCHS during cmake
- PR #650: Moving brute force kNN to prims. Creating stateless kNN API.
- PR #662: C++: Bulk clang-format updates
- PR #671: Added pickle pytests and correct pickling of Base class
- PR #675: atomicMin/Max(float, double) with integer atomics and bit flipping
- PR #677: build: 'deep-clean' to build.sh to clean faiss build as well
- PR #683: Use stateless c++ API in KNN so that it can be pickled properly
- PR #686: Use stateless c++ API in UMAP so that it can be pickled properly
- PR #695: prims: Refactor pairwise distance
- PR #707: Added stress test and updated documentation for RF
- PR #701: Added emacs temporary file patterns to .gitignore
- PR #606: C++: Added tests for host_buffer and improved device_buffer and host_buffer implementation
- PR #726: Updated RF docs and stress test
- PR #730: Update README and RF docs for 0.8
- PR #744: Random projections generating binomial on device. Fixing tests.
- PR #741: Update API docs for 0.8
- PR #754: Pickling of UMAP/KNN
- PR #753: Made PCA and TSVD picklable
- PR #746: LogisticRegression and QN API docstrings
- PR #820: Updating DEVELOPER GUIDE threading guidelines

## Bug Fixes
- PR #584: Added missing virtual destructor to deviceAllocator and hostAllocator
- PR #620: C++: Removed old unit-test files in ml-prims
- PR #627: C++: Fixed dbscan crash issue filed in 613
- PR #640: Remove setuptools from conda run dependency
- PR #646: Update link in contributing.md
- PR #649: Bug fix to LinAlg::reduce_rows_by_key prim filed in issue #648
- PR #666: fixes to gitutils.py to resolve both string decode and handling of uncommitted files
- PR #676: Fix template parameters in `bernoulli()` implementation.
- PR #685: Make CuPy optional to avoid nccl conda package conflicts
- PR #687: prims: updated tolerance for reduce_cols_by_key unit-tests
- PR #689: Removing extra prints from NearestNeighbors cython
- PR #718: Bug fix for DBSCAN and increasing batch size of sgd
- PR #719: Adding additional checks for dtype of the data
- PR #736: Bug fix for RF wrapper and .cu print function
- PR #547: Fixed issue if C++ compiler is specified via CXX during configure.
- PR #759: Configure Sphinx to render params correctly
- PR #762: Apply threshold to remove flakiness of UMAP tests.
- PR #768: Fixing memory bug from stateless refactor
- PR #782: Nearest neighbors checking properly whether memory should be freed
- PR #783: UMAP was using wrong size for knn computation
- PR #776: Hotfix for self.variables in RF
- PR #777: Fix numpy input bug
- PR #784: Fix jit of shuffle_idx python function
- PR #790: Fix rows_sample input type for RF
- PR #793: Fix for dtype conversion utility for numba arrays without cupy installed
- PR #806: Add a seed for sklearn model in RF test file
- PR #843: Rf quantile fix

# cuML 0.7.0 (10 May 2019)

## New Features

- PR #405: Quasi-Newton GLM Solvers
- PR #277: Add row- and column-wise weighted mean primitive
- PR #424: Add a grid-sync struct for inter-block synchronization
- PR #430: Add R-Squared Score to ml primitives
- PR #463: Add matrix gather to ml primitives
- PR #435: Expose cumlhandle in cython + developer guide
- PR #455: Remove default-stream arguement across ml-prims and cuML
- PR #375: cuml cpp shared library renamed to libcuml++.so
- PR #460: Random Forest & Decision Trees (Single-GPU, Classification)
- PR #491: Add doxygen build target for ml-prims
- PR #505: Add R-Squared Score to python interface
- PR #507: Add coordinate descent for lasso and elastic-net
- PR #511: Add a minmax ml-prim
- PR #516: Added Trustworthiness score feature
- PR #520: Add local build script to mimic gpuCI
- PR #503: Add column-wise matrix sort primitive
- PR #525: Add docs build script to cuML
- PR #528: Remove current KMeans and replace it with a new single GPU implementation built using ML primitives

## Improvements

- PR #481: Refactoring Quasi-Newton to use cumlHandle
- PR #467: Added validity check on cumlHandle_t
- PR #461: Rewrote permute and added column major version
- PR #440: README updates
- PR #295: Improve build-time and the interface e.g., enable bool-OutType, for distance()
- PR #390: Update docs version
- PR #272: Add stream parameters to cublas and cusolver wrapper functions
- PR #447: Added building and running mlprims tests to CI
- PR #445: Lower dbscan memory usage by computing adjacency matrix directly
- PR #431: Add support for fancy iterator input types to LinAlg::reduce_rows_by_key
- PR #394: Introducing cumlHandle API to dbscan and add example
- PR #500: Added CI check for black listed CUDA Runtime API calls
- PR #475: exposing cumlHandle for dbscan from python-side
- PR #395: Edited the CONTRIBUTING.md file
- PR #407: Test files to run stress, correctness and unit tests for cuml algos
- PR #512: generic copy method for copying buffers between device/host
- PR #533: Add cudatoolkit conda dependency
- PR #524: Use cmake find blas and find lapack to pass configure options to faiss
- PR #527: Added notes on UMAP differences from reference implementation
- PR #540: Use latest release version in update-version CI script
- PR #552: Re-enable assert in kmeans tests with xfail as needed
- PR #581: Add shared memory fast col major to row major function back with bound checks
- PR #592: More efficient matrix copy/reverse methods
- PR #721: Added pickle tests for DBSCAN and Random Projections

## Bug Fixes

- PR #334: Fixed segfault in `ML::cumlHandle_impl::destroyResources`
- PR #349: Developer guide clarifications for cumlHandle and cumlHandle_impl
- PR #398: Fix CI scripts to allow nightlies to be uploaded
- PR #399: Skip PCA tests to allow CI to run with driver 418
- PR #422: Issue in the PCA tests was solved and CI can run with driver 418
- PR #409: Add entry to gitmodules to ignore build artifacts
- PR #412: Fix for svdQR function in ml-prims
- PR #438: Code that depended on FAISS was building everytime.
- PR #358: Fixed an issue when switching streams on MLCommon::device_buffer and MLCommon::host_buffer
- PR #434: Fixing bug in CSR tests
- PR #443: Remove defaults channel from ci scripts
- PR #384: 64b index arithmetic updates to the kernels inside ml-prims
- PR #459: Fix for runtime library path of pip package
- PR #464: Fix for C++11 destructor warning in qn
- PR #466: Add support for column-major in LinAlg::*Norm methods
- PR #465: Fixing deadlock issue in GridSync due to consecutive sync calls
- PR #468: Fix dbscan example build failure
- PR #470: Fix resource leakage in Kalman filter python wrapper
- PR #473: Fix gather ml-prim test for change in rng uniform API
- PR #477: Fixes default stream initialization in cumlHandle
- PR #480: Replaced qn_fit() declaration with #include of file containing definition to fix linker error
- PR #495: Update cuDF and RMM versions in GPU ci test scripts
- PR #499: DEVELOPER_GUIDE.md: fixed links and clarified ML::detail::streamSyncer example
- PR #506: Re enable ml-prim tests in CI
- PR #508: Fix for an error with default argument in LinAlg::meanSquaredError
- PR #519: README.md Updates and adding BUILD.md back
- PR #526: Fix the issue of wrong results when fit and transform of PCA are called separately
- PR #531: Fixing missing arguments in updateDevice() for RF
- PR #543: Exposing dbscan batch size through cython API and fixing broken batching
- PR #551: Made use of ZLIB_LIBRARIES consistent between ml_test and ml_mg_test
- PR #557: Modified CI script to run cuML tests before building mlprims and removed lapack flag
- PR #578: Updated Readme.md to add lasso and elastic-net
- PR #580: Fixing cython garbage collection bug in KNN
- PR #577: Use find libz in prims cmake
- PR #594: fixed cuda-memcheck mean_center test failures


# cuML 0.6.1 (09 Apr 2019)

## Bug Fixes

- PR #462 Runtime library path fix for cuML pip package


# cuML 0.6.0 (22 Mar 2019)

## New Features

- PR #249: Single GPU Stochastic Gradient Descent for linear regression, logistic regression, and linear svm with L1, L2, and elastic-net penalties.
- PR #247: Added "proper" CUDA API to cuML
- PR #235: NearestNeighbors MG Support
- PR #261: UMAP Algorithm
- PR #290: NearestNeighbors numpy MG Support
- PR #303: Reusable spectral embedding / clustering
- PR #325: Initial support for single process multi-GPU OLS and tSVD
- PR #271: Initial support for hyperparameter optimization with dask for many models

## Improvements

- PR #144: Dockerfile update and docs for LinearRegression and Kalman Filter.
- PR #168: Add /ci/gpu/build.sh file to cuML
- PR #167: Integrating full-n-final ml-prims repo inside cuml
- PR #198: (ml-prims) Removal of *MG calls + fixed a bug in permute method
- PR #194: Added new ml-prims for supporting LASSO regression.
- PR #114: Building faiss C++ api into libcuml
- PR #64: Using FAISS C++ API in cuML and exposing bindings through cython
- PR #208: Issue ml-common-3: Math.h: swap thrust::for_each with binaryOp,unaryOp
- PR #224: Improve doc strings for readable rendering with readthedocs
- PR #209: Simplify README.md, move build instructions to BUILD.md
- PR #218: Fix RNG to use given seed and adjust RNG test tolerances.
- PR #225: Support for generating random integers
- PR #215: Refactored LinAlg::norm to Stats::rowNorm and added Stats::colNorm
- PR #234: Support for custom output type and passing index value to main_op in *Reduction kernels
- PR #230: Refactored the cuda_utils header
- PR #236: Refactored cuml python package structure to be more sklearn like
- PR #232: Added reduce_rows_by_key
- PR #246: Support for 2 vectors in the matrix vector operator
- PR #244: Fix for single GPU OLS and Ridge to support one column training data
- PR #271: Added get_params and set_params functions for linear and ridge regression
- PR #253: Fix for issue #250-reduce_rows_by_key failed memcheck for small nkeys
- PR #269: LinearRegression, Ridge Python docs update and cleaning
- PR #322: set_params updated
- PR #237: Update build instructions
- PR #275: Kmeans use of faster gpu_matrix
- PR #288: Add n_neighbors to NearestNeighbors constructor
- PR #302: Added FutureWarning for deprecation of current kmeans algorithm
- PR #312: Last minute cleanup before release
- PR #315: Documentation updating and enhancements
- PR #330: Added ignored argument to pca.fit_transform to map to sklearn's implemenation
- PR #342: Change default ABI to ON
- PR #572: Pulling DBSCAN components into reusable primitives


## Bug Fixes

- PR #193: Fix AttributeError in PCA and TSVD
- PR #211: Fixing inconsistent use of proper batch size calculation in DBSCAN
- PR #202: Adding back ability for users to define their own BLAS
- PR #201: Pass CMAKE CUDA path to faiss/configure script
- PR #200 Avoid using numpy via cimport in KNN
- PR #228: Bug fix: LinAlg::unaryOp with 0-length input
- PR #279: Removing faiss-gpu references in README
- PR #321: Fix release script typo
- PR #327: Update conda requirements for version 0.6 requirements
- PR #352: Correctly calculating numpy chunk sizing for kNN
- PR #345: Run python import as part of package build to trigger compilation
- PR #347: Lowering memory usage of kNN.
- PR #355: Fixing issues with very large numpy inputs to SPMG OLS and tSVD.
- PR #357: Removing FAISS requirement from README
- PR #362: Fix for matVecOp crashing on large input sizes
- PR #366: Index arithmetic issue fix with TxN_t class
- PR #376: Disabled kmeans tests since they are currently too sensitive (see #71)
- PR #380: Allow arbitrary data size on ingress for numba_utils.row_matrix
- PR #385: Fix for long import cuml time in containers and fix for setup_pip
- PR #630: Fixing a missing kneighbors in nearest neighbors python proxy

# cuML 0.5.1 (05 Feb 2019)

## Bug Fixes

- PR #189 Avoid using numpy via cimport to prevent ABI issues in Cython compilation


# cuML 0.5.0 (28 Jan 2019)

## New Features

- PR #66: OLS Linear Regression
- PR #44: Distance calculation ML primitives
- PR #69: Ridge (L2 Regularized) Linear Regression
- PR #103: Linear Kalman Filter
- PR #117: Pip install support
- PR #64: Device to device support from cuML device pointers into FAISS

## Improvements

- PR #56: Make OpenMP optional for building
- PR #67: Github issue templates
- PR #44: Refactored DBSCAN to use ML primitives
- PR #91: Pytest cleanup and sklearn toyset datasets based pytests for kmeans and dbscan
- PR #75: C++ example to use kmeans
- PR #117: Use cmake extension to find any zlib installed in system
- PR #94: Add cmake flag to set ABI compatibility
- PR #139: Move thirdparty submodules to root and add symlinks to new locations
- PR #151: Replace TravisCI testing and conda pkg builds with gpuCI
- PR #164: Add numba kernel for faster column to row major transform
- PR #114: Adding FAISS to cuml build

## Bug Fixes

- PR #48: CUDA 10 compilation warnings fix
- PR #51: Fixes to Dockerfile and docs for new build system
- PR #72: Fixes for GCC 7
- PR #96: Fix for kmeans stack overflow with high number of clusters
- PR #105: Fix for AttributeError in kmeans fit method
- PR #113: Removed old  glm python/cython files
- PR #118: Fix for AttributeError in kmeans predict method
- PR #125: Remove randomized solver option from PCA python bindings


# cuML 0.4.0 (05 Dec 2018)

## New Features

## Improvements

- PR #42: New build system: separation of libcuml.so and cuml python package
- PR #43: Added changelog.md

## Bug Fixes


# cuML 0.3.0 (30 Nov 2018)

## New Features

- PR #33: Added ability to call cuML algorithms using numpy arrays

## Improvements

- PR #24: Fix references of python package from cuML to cuml and start using versioneer for better versioning
- PR #40: Added support for refactored cuDF 0.3.0, updated Conda files
- PR #33: Major python test cleaning, all tests pass with cuDF 0.2.0 and 0.3.0. Preparation for new build system
- PR #34: Updated batch count calculation logic in DBSCAN
- PR #35: Beginning of DBSCAN refactor to use cuML mlprims and general improvements

## Bug Fixes

- PR #30: Fixed batch size bug in DBSCAN that caused crash. Also fixed various locations for potential integer overflows
- PR #28: Fix readthedocs build documentation
- PR #29: Fix pytests for cuml name change from cuML
- PR #33: Fixed memory bug that would cause segmentation faults due to numba releasing memory before it was used. Also fixed row major/column major bugs for different algorithms
- PR #36: Fix kmeans gtest to use device data
- PR #38: cuda\_free bug removed that caused google tests to sometimes pass and sometimes fail randomly
- PR #39: Updated cmake to correctly link with CUDA libraries, add CUDA runtime linking and include source files in compile target

# cuML 0.2.0 (02 Nov 2018)

## New Features

- PR #11: Kmeans algorithm added
- PR #7: FAISS KNN wrapper added
- PR #21: Added Conda install support

## Improvements

- PR #15: Added compatibility with cuDF (from prior pyGDF)
- PR #13: Added FAISS to Dockerfile
- PR #21: Added TravisCI build system for CI and Conda builds

## Bug Fixes

- PR #4: Fixed explained variance bug in TSVD
- PR #5: Notebook bug fixes and updated results


# cuML 0.1.0

Initial release including PCA, TSVD, DBSCAN, ml-prims and cython wrappers<|MERGE_RESOLUTION|>--- conflicted
+++ resolved
@@ -146,12 +146,9 @@
 - PR #2249: Fix bug in UMAP continuous target metrics
 - PR #2258: Fix doxygen build break
 - PR #2255: Set random_state for train_test_split function in dask RF
-<<<<<<< HEAD
 - PR #2275: Fix RF fit memory leak
-=======
 - PR #2274: Fix parameter name verbose to verbosity in mnmg OneHotEncoder
 - PR #2277: Updated cub repo path and branch name
->>>>>>> 3902f65d
 
 # cuML 0.13.0 (Date TBD)
 
