# cuML 0.14.0 (Date TBD)

## New Features
- PR #1994: Support for distributed OneHotEncoder
- PR #1892: One hot encoder implementation with cupy
- PR #1655: Adds python bindings for homogeneity score
- PR #1704: Adds python bindings for completeness score
- PR #1687: Adds python bindings for mutual info score
- PR #1980: prim: added a new write-only unary op prim
- PR #1867: C++: add logging interface support in cuML based spdlog
- PR #1902: Multi class inference in FIL C++ and importing multi-class forests from treelite
- PR #1906: UMAP MNMG
- PR #2067: python: wrap logging interface in cython
- PR #2083: Added dtype, order, and use_full_low_rank to MNMG `make_regression`
- PR #2074: SG and MNMG `make_classification`
- PR #2127: Added order to SG `make_blobs`, and switch from C++ to cupy based implementation
- PR #2057: Weighted k-means
- PR #2256: Add a `make_arima` generator
- PR #2245: ElasticNet, Lasso and Coordinate Descent MNMG
- PR #2242: Pandas input support with output as NumPy arrays by default

## Improvements
- PR #1931: C++: enabled doxygen docs for all of the C++ codebase
- PR #1944: Support for dask_cudf.core.Series in _extract_partitions
- PR #1947: Cleaning up cmake
- PR #1927: Use Cython's `new_build_ext` (if available)
- PR #1946: Removed zlib dependency from cmake
- PR #1988: C++: cpp bench refactor
- PR #1873: Remove usage of nvstring and nvcat from LabelEncoder
- PR #1968: Update SVC SVR with cuML Array
- PR #1972: updates to our flow to use conda-forge's clang and clang-tools packages
- PR #1974: Reduce ARIMA testing time
- PR #1984: Enable Ninja build
- PR #1985: C++ UMAP parametrizable tests
- PR #2005: Adding missing algorithms to cuml benchmarks and notebook
- PR #2016: Add capability to setup.py and build.sh to fully clean all cython build files and artifacts
- PR #2044: A cuda-memcheck helper wrapper for devs
- PR #2018: Using `cuml.dask.part_utils.extract_partitions` and removing similar, duplicated code
- PR #2019: Enable doxygen build in our nightly doc build CI script
- PR #1996: Cythonize in parallel
- PR #2032: Reduce number of tests for MBSGD to improve CI running time
- PR #2031: Encapsulating UCX-py interactions in singleton
- PR #2029: Add C++ ARIMA log-likelihood benchmark
- PR #2085: Convert TSNE to use CumlArray
- PR #2051: Reduce the time required to run dask pca and dask tsvd tests
- PR #1981: Using CumlArray in kNN and DistributedDataHandler in dask kNN
- PR #2053: Introduce verbosity level in C++ layer instead of boolean `verbose` flag
- PR #2047: Make internal streams non-blocking w.r.t. NULL stream
- PR #2048: Random forest testing speedup
- PR #2058: Use CumlArray in Random Projection
- PR #2068: Updating knn class probabilities to use make_monotonic instead of binary search
- PR #2062: Adding random state to UMAP mnmg tests
- PR #2064: Speed-up K-Means test
- PR #2015: Renaming .h to .cuh in solver, dbscan and svm
- PR #2080: Improved import of sparse FIL forests from treelite
- PR #2090: Upgrade C++ build to C++14 standard
- PR #2089: CI: enabled cuda-memcheck on ml-prims unit-tests during nightly build
- PR #2128: Update Dask RF code to reduce the time required for GPU predict to run
- PR #2125: Build infrastructure to use RAFT
- PR #2131: Update Dask RF fit to use DistributedDataHandler
- PR #2055: Update the metrics notebook to use important cuML models
- PR #2095: Improved import of src_prims/utils.h, making it less ambiguous
- PR #2118: Updating SGD & mini-batch estimators to use CumlArray
- PR #2120: Speeding up dask RandomForest tests
- PR #1883: Use CumlArray in ARIMA
- PR #877: Adding definition of done criteria to wiki
- PR #2135: A few optimizations to UMAP fuzzy simplicial set
- PR #1914: Change the meaning of ARIMA's intercept to match the literature
- PR #2098: Renaming .h to .cuh in decision_tree, glm, pca
- PR #2150: Remove deprecated RMM calls in RMM allocator adapter
- PR #2146: Remove deprecated kalman filter
- PR #2151: Add pytest duration and pytest timeout
- PR #2156: Add Docker 19 support to local gpuci build
- PR #2178: Reduce duplicated code in RF
- PR #2124: Expand tutorial docs and sample notebook
- PR #2175: Allow CPU-only and dataset params for benchmark sweeps
- PR #2186: Refactor cython code to build OPG structs in common utils file
- PR #2180: Add fully single GPU singlegpu python build
- PR #2187: CMake improvements to manage conda environment dependencies
- PR #2185: Add has_sklearn function and use it in datasets/classification.
- PR #2193: Order-independent local shuffle in `cuml.dask.make_regression`
- PR #2204: Update python layer to use the logger interface
- PR #2184: Refoctor headers for holtwinters, rproj, tsvd, tsne, umap
- PR #2199: Remove unncessary notebooks
- PR #2195: Separating fit and transform calls in SG, MNMG PCA to save transform array memory consumption
- PR #2201: Re-enabling UMAP repro tests
- PR #2132: Add SVM C++ benchmarks
- PR #2196: Updates to benchmarks. Moving notebook
- PR #2208: Coordinate Descent, Lasso and ElasticNet CumlArray updates
- PR #2210: Updating KNN tests to evaluate multiple index partitions
- PR #2205: Use timeout to add 2 hour hard limit to dask tests
- PR #2212: Improve DBScan batch count / memory estimation
- PR #2214: Remove utils folder and refactor to common folder
- PR #2220: Final refactoring of all src_prims header files following rules as specified in #1675
- PR #2225: input_to_cuml_array keep order option, test updates and cleanup
- PR #2244: Re-enable slow ARIMA tests as stress tests
- PR #2231: Using OPG structs from `cuml.common` in decomposition algorithms
- PR #2257: Update QN and LogisticRegression to use CumlArray
- PR #2259: Add CumlArray support to Naive Bayes
- PR #2252: Add benchmark for the Gram matrix prims
- PR #2269: Add docs targets to build.sh and fix python cuml.common docs
- PR #2271: Clarify doc for `_unique` default implementation in OneHotEncoder
- PR #2272: Add docs build.sh script to repository
- PR #2276: Ensure `CumlArray` provided `dtype` conforms
- PR #2281: Rely on cuDF's `Serializable` in `CumlArray`
- PR #2284: Reduce dataset size in SG RF notebook to reduce run time of sklearn
- PR #2285: Increase the threshold for elastic_net test in dask/test_coordinate_descent
<<<<<<< HEAD
- PR #2314: Update FIL default values, documentation and test
=======
- PR #2316: 0.14 release docs additions and fixes
>>>>>>> 7d2a1ae5

## Bug Fixes
- PR #1939: Fix syntax error in cuml.common.array
- PR #1941: Remove c++ cuda flag that was getting duplicated in CMake
- PR #1971: python: Correctly honor --singlegpu option and CUML_BUILD_PATH env variable
- PR #1969: Update libcumlprims to 0.14
- PR #1973: Add missing mg files for setup.py --singlegpu flag
- PR #1993: Set `umap_transform_reproducibility` tests to xfail
- PR #2004: Refactoring the arguments to `plant()` call
- PR #2017: Fixing memory issue in weak cc prim
- PR #2028: Skipping UMAP knn reproducibility tests until we figure out why its failing in CUDA 10.2
- PR #2024: Fixed cuda-memcheck errors with sample-without-replacement prim
- PR #1540: prims: support for custom math-type used for computation inside adjusted rand index prim
- PR #2077: dask-make blobs arguments to match sklearn
- PR #2059: Make all Scipy imports conditional
- PR #2078: Ignore negative cache indices in get_vecs
- PR #2084: Fixed cuda-memcheck errors with COO unit-tests
- PR #2087: Fixed cuda-memcheck errors with dispersion prim
- PR #2096: Fixed syntax error with nightly build command for memcheck unit-tests
- PR #2115: Fixed contingency matrix prim unit-tests for computing correct golden values
- PR #2107: Fix PCA transform
- PR #2109: input_to_cuml_array __cuda_array_interface__ bugfix
- PR #2117: cuDF __array__ exception small fixes
- PR #2139: CumlArray for adjusted_rand_score
- PR #2140: Returning self in fit model functions
- PR #2144: Remove GPU arch < 60 from CMake build
- PR #2153: Added missing namespaces to some Decision Tree files
- PR #2155: C++: fix doxygen build break
- PR #2161: Replacing depreciated bruteForceKnn
- PR #2162: Use stream in transpose prim
- PR #2165: Fit function test correction
- PR #2166: Fix handling of temp file in RF pickling
- PR #2176: C++: fix for adjusted rand index when input array is all zeros
- PR #2179: Fix clang tools version in libcuml recipe
- PR #2183: Fix RAFT in nightly package
- PR #2191: Fix placement of SVM parameter documentation and add examples
- PR #2212: Fix DBScan results (no propagation of labels through border points)
- PR #2215: Fix the printing of forest object
- PR #2217: Fix opg_utils naming to fix singlegpu build
- PR #2223: Fix bug in ARIMA C++ benchmark
- PR #2224: Temporary fix for CI until new Dask version is released
- PR #2228: Update to use __reduce_ex__ in CumlArray to override cudf.Buffer
- PR #2249: Fix bug in UMAP continuous target metrics
- PR #2258: Fix doxygen build break
- PR #2255: Set random_state for train_test_split function in dask RF
- PR #2275: Fix RF fit memory leak
- PR #2274: Fix parameter name verbose to verbosity in mnmg OneHotEncoder
- PR #2277: Updated cub repo path and branch name
- PR #2282: Fix memory leak in Dask RF concatenation
- PR #2301: Scaling KNN dask tests sample size with n GPUs
- PR #2293: Contiguity fixes for input_to_cuml_array and train_test_split
- PR #2295: Fix convert_to_dtype copy even with same dtype
- PR #2305: Fixed race condition in DBScan

# cuML 0.13.0 (Date TBD)

## New Features
- PR #1777: Python bindings for entropy
- PR #1742: Mean squared error implementation with cupy
- PR #1817: Confusion matrix implementation with cupy (SNSG and MNMG)
- PR #1766: Mean absolute error implementation with cupy
- PR #1766: Mean squared log error implementation with cupy
- PR #1635: cuML Array shim and configurable output added to cluster methods
- PR #1586: Seasonal ARIMA
- PR #1683: cuml.dask make_regression
- PR #1689: Add framework for cuML Dask serializers
- PR #1709: Add `decision_function()` and `predict_proba()` for LogisticRegression
- PR #1714: Add `print_env.sh` file to gather important environment details
- PR #1750: LinearRegression CumlArray for configurable output
- PR #1814: ROC AUC score implementation with cupy
- PR #1767: Single GPU decomposition models configurable output
- PR #1646: Using FIL to predict in MNMG RF
- PR #1778: Make cuML Handle picklable
- PR #1738: cuml.dask refactor beginning and dask array input option for OLS, Ridge and KMeans
- PR #1874: Add predict_proba function to RF classifier
- PR #1815: Adding KNN parameter to UMAP
- PR #1978: Adding `predict_proba` function to dask RF

## Improvements
- PR #1644: Add `predict_proba()` for FIL binary classifier
- PR #1620: Pickling tests now automatically finds all model classes inheriting from cuml.Base
- PR #1637: Update to newer treelite version with XGBoost 1.0 compatibility
- PR #1632: Fix MBSGD models inheritance, they now inherits from cuml.Base
- PR #1628: Remove submodules from cuML
- PR #1755: Expose the build_treelite function for python
- PR #1649: Add the fil_sparse_format variable option to RF API
- PR #1647: storage_type=AUTO uses SPARSE for large models
- PR #1668: Update the warning statement thrown in RF when the seed is set but n_streams is not 1
- PR #1662: use of direct cusparse calls for coo2csr, instead of depending on nvgraph
- PR #1747: C++: dbscan performance improvements and cleanup
- PR #1697: Making trustworthiness batchable and using proper workspace
- PR #1721: Improving UMAP pytests
- PR #1717: Call `rmm_cupy_allocator` for CuPy allocations
- PR #1718: Import `using_allocator` from `cupy.cuda`
- PR #1723: Update RF Classifier to throw an exception for multi-class pickling
- PR #1726: Decorator to allocate CuPy arrays with RMM
- PR #1719: UMAP random seed reproducibility
- PR #1748: Test serializing `CumlArray` objects
- PR #1776: Refactoring pca/tsvd distributed
- PR #1762: Update CuPy requirement to 7
- PR #1768: C++: Different input and output types for add and subtract prims
- PR #1790: Add support for multiple seeding in k-means++
- PR #1805: Adding new Dask cuda serializers to naive bayes + a trivial perf update
- PR #1812: C++: bench: UMAP benchmark cases added
- PR #1795: Add capability to build CumlArray from bytearray/memoryview objects
- PR #1824: C++: improving the performance of UMAP algo
- PR #1816: Add ARIMA notebook
- PR #1856: Update docs for 0.13
- PR #1827: Add HPO demo Notebook
- PR #1825: `--nvtx` option in `build.sh`
- PR #1847: Update XGBoost version for CI
- PR #1837: Simplify cuML Array construction
- PR #1848: Rely on subclassing for cuML Array serialization
- PR #1866: Minimizing client memory pressure on Naive Bayes
- PR #1788: Removing complexity bottleneck in S-ARIMA
- PR #1873: Remove usage of nvstring and nvcat from LabelEncoder
- PR #1891: Additional improvements to naive bayes tree reduction

## Bug Fixes
- PR #1835 : Fix calling default RF Classification always
- PT #1904: replace cub sort
- PR #1833: Fix depth issue in shallow RF regression estimators
- PR #1770: Warn that KalmanFilter is deprecated
- PR #1775: Allow CumlArray to work with inputs that have no 'strides' in array interface
- PR #1594: Train-test split is now reproducible
- PR #1590: Fix destination directory structure for run-clang-format.py
- PR #1611: Fixing pickling errors for KNN classifier and regressor
- PR #1617: Fixing pickling issues for SVC and SVR
- PR #1634: Fix title in KNN docs
- PR #1627: Adding a check for multi-class data in RF classification
- PR #1654: Skip treelite patch if its already been applied
- PR #1661: Fix nvstring variable name
- PR #1673: Using struct for caching dlsym state in communicator
- PR #1659: TSNE - introduce 'convert_dtype' and refactor class attr 'Y' to 'embedding_'
- PR #1672: Solver 'svd' in Linear and Ridge Regressors when n_cols=1
- PR #1670: Lasso & ElasticNet - cuml Handle added
- PR #1671: Update for accessing cuDF Series pointer
- PR #1652: Support XGBoost 1.0+ models in FIL
- PR #1702: Fix LightGBM-FIL validation test
- PR #1701: test_score kmeans test passing with newer cupy version
- PR #1706: Remove multi-class bug from QuasiNewton
- PR #1699: Limit CuPy to <7.2 temporarily
- PR #1708: Correctly deallocate cuML handles in Cython
- PR #1730: Fixes to KF for test stability (mainly in CUDA 10.2)
- PR #1729: Fixing naive bayes UCX serialization problem in fit()
- PR #1749: bug fix rf classifier/regressor on seg fault in bench
- PR #1751: Updated RF documentation
- PR #1765: Update the checks for using RF GPU predict
- PR #1787: C++: unit-tests to check for RF accuracy. As well as a bug fix to improve RF accuracy
- PR #1793: Updated fil pyx to solve memory leakage issue
- PR #1810: Quickfix - chunkage in dask make_regression
- PR #1842: DistributedDataHandler not properly setting 'multiple'
- PR #1849: Critical fix in ARIMA initial estimate
- PR #1851: Fix for cuDF behavior change for multidimensional arrays
- PR #1852: Remove Thrust warnings
- PR #1868: Turning off IPC caching until it is fixed in UCX-py/UCX
- PR #1876: UMAP exponential decay parameters fix
- PR #1887: Fix hasattr for missing attributes on base models
- PR #1877: Remove resetting index in shuffling in train_test_split
- PR #1893: Updating UCX in comms to match current UCX-py
- PR #1888: Small train_test_split test fix
- PR #1899: Fix dask `extract_partitions()`, remove transformation as instance variable in PCA and TSVD and match sklearn APIs
- PR #1920: Temporarily raising threshold for UMAP reproducibility tests
- PR #1918: Create memleak fixture to skip memleak tests in CI for now
- PR #1926: Update batch matrix test margins
- PR #1925: Fix failing dask tests
- PR #1936: Update DaskRF regression test to xfail
- PR #1932: Isolating cause of make_blobs failure
- PR #1951: Dask Random forest regression CPU predict bug fix
- PR #1948: Adjust BatchedMargin margin and disable tests temporarily
- PR #1950: Fix UMAP test failure



# cuML 0.12.0 (04 Feb 2020)

## New Features
- PR #1483: prims: Fused L2 distance and nearest-neighbor prim
- PR #1494: bench: ml-prims benchmark
- PR #1514: bench: Fused L2 NN prim benchmark
- PR #1411: Cython side of MNMG OLS
- PR #1520: Cython side of MNMG Ridge Regression
- PR #1516: Suppor Vector Regression (epsilon-SVR)

## Improvements
- PR #1638: Update cuml/docs/README.md
- PR #1468: C++: updates to clang format flow to make it more usable among devs
- PR #1473: C++: lazy initialization of "costly" resources inside cumlHandle
- PR #1443: Added a new overloaded GEMM primitive
- PR #1489: Enabling deep trees using Gather tree builder
- PR #1463: Update FAISS submodule to 1.6.1
- PR #1488: Add codeowners
- PR #1432: Row-major (C-style) GPU arrays for benchmarks
- PR #1490: Use dask master instead of conda package for testing
- PR #1375: Naive Bayes & Distributed Naive Bayes
- PR #1377: Add GPU array support for FIL benchmarking
- PR #1493: kmeans: add tiling support for 1-NN computation and use fusedL2-1NN prim for L2 distance metric
- PR #1532: Update CuPy to >= 6.6 and allow 7.0
- PR #1528: Re-enabling KNN using dynamic library loading for UCX in communicator
- PR #1545: Add conda environment version updates to ci script
- PR #1541: Updates for libcudf++ Python refactor
- PR #1555: FIL-SKL, an SKLearn-based benchmark for FIL
- PR #1537: Improve pickling and scoring suppport for many models to support hyperopt
- PR #1551: Change custom kernel to cupy for col/row order transform
- PR #1533: C++: interface header file separation for SVM
- PR #1560: Helper function to allocate all new CuPy arrays with RMM memory management
- PR #1570: Relax nccl in conda recipes to >=2.4 (matching CI)
- PR #1578: Add missing function information to the cuML documenataion
- PR #1584: Add has_scipy utility function for runtime check
- PR #1583: API docs updates for 0.12
- PR #1591: Updated FIL documentation

## Bug Fixes
- PR #1470: Documentation: add make_regression, fix ARIMA section
- PR #1482: Updated the code to remove sklearn from the mbsgd stress test
- PR #1491: Update dev environments for 0.12
- PR #1512: Updating setup_cpu() in SpeedupComparisonRunner
- PR #1498: Add build.sh to code owners
- PR #1505: cmake: added correct dependencies for prims-bench build
- PR #1534: Removed TODO comment in create_ucp_listeners()
- PR #1548: Fixing umap extra unary op in knn graph
- PR #1547: Fixing MNMG kmeans score. Fixing UMAP pickling before fit(). Fixing UMAP test failures.
- PR #1557: Increasing threshold for kmeans score
- PR #1562: Increasing threshold even higher
- PR #1564: Fixed a typo in function cumlMPICommunicator_impl::syncStream
- PR #1569: Remove Scikit-learn exception and depedenncy in SVM
- PR #1575: Add missing dtype parameter in call to strides to order for CuPy 6.6 code path
- PR #1574: Updated the init file to include SVM
- PR #1589: Fixing the default value for RF and updating mnmg predict to accept cudf
- PR #1601: Fixed wrong datatype used in knn voting kernel

# cuML 0.11.0 (11 Dec 2019)

## New Features

- PR #1295: Cython side of MNMG PCA
- PR #1218: prims: histogram prim
- PR #1129: C++: Separate include folder for C++ API distribution
- PR #1282: OPG KNN MNMG Code (disabled for 0.11)
- PR #1242: Initial implementation of FIL sparse forests
- PR #1194: Initial ARIMA time-series modeling support.
- PR #1286: Importing treelite models as FIL sparse forests
- PR #1285: Fea minimum impurity decrease RF param
- PR #1301: Add make_regression to generate regression datasets
- PR #1322: RF pickling using treelite, protobuf and FIL
- PR #1332: Add option to cuml.dask make_blobs to produce dask array
- PR #1307: Add RF regression benchmark
- PR #1327: Update the code to build treelite with protobuf
- PR #1289: Add Python benchmarking support for FIL
- PR #1371: Cython side of MNMG tSVD
- PR #1386: Expose SVC decision function value

## Improvements
- PR #1170: Use git to clone subprojects instead of git submodules
- PR #1239: Updated the treelite version
- PR #1225: setup.py clone dependencies like cmake and correct include paths
- PR #1224: Refactored FIL to prepare for sparse trees
- PR #1249: Include libcuml.so C API in installed targets
- PR #1259: Conda dev environment updates and use libcumlprims current version in CI
- PR #1277: Change dependency order in cmake for better printing at compile time
- PR #1264: Add -s flag to GPU CI pytest for better error printing
- PR #1271: Updated the Ridge regression documentation
- PR #1283: Updated the cuMl docs to include MBSGD and adjusted_rand_score
- PR #1300: Lowercase parameter versions for FIL algorithms
- PR #1312: Update CuPy to version 6.5 and use conda-forge channel
- PR #1336: Import SciKit-Learn models into FIL
- PR #1314: Added options needed for ASVDb output (CUDA ver, etc.), added option
  to select algos
- PR #1335: Options to print available algorithms and datasets
  in the Python benchmark
- PR #1338: Remove BUILD_ABI references in CI scripts
- PR #1340: Updated unit tests to uses larger dataset
- PR #1351: Build treelite temporarily for GPU CI testing of FIL Scikit-learn
  model importing
- PR #1367: --test-split benchmark parameter for train-test split
- PR #1360: Improved tests for importing SciKit-Learn models into FIL
- PR #1368: Add --num-rows benchmark command line argument
- PR #1351: Build treelite temporarily for GPU CI testing of FIL Scikit-learn model importing
- PR #1366: Modify train_test_split to use CuPy and accept device arrays
- PR #1258: Documenting new MPI communicator for multi-node multi-GPU testing
- PR #1345: Removing deprecated should_downcast argument
- PR #1362: device_buffer in UMAP + Sparse prims
- PR #1376: AUTO value for FIL algorithm
- PR #1408: Updated pickle tests to delete the pre-pickled model to prevent pointer leakage
- PR #1357: Run benchmarks multiple times for CI
- PR #1382: ARIMA optimization: move functions to C++ side
- PR #1392: Updated RF code to reduce duplication of the code
- PR #1444: UCX listener running in its own isolated thread
- PR #1445: Improved performance of FIL sparse trees
- PR #1431: Updated API docs
- PR #1441: Remove unused CUDA conda labels
- PR #1439: Match sklearn 0.22 default n_estimators for RF and fix test errors
- PR #1461: Add kneighbors to API docs

## Bug Fixes
- PR #1281: Making rng.h threadsafe
- PR #1212: Fix cmake git cloning always running configure in subprojects
- PR #1261: Fix comms build errors due to cuml++ include folder changes
- PR #1267: Update build.sh for recent change of building comms in main CMakeLists
- PR #1278: Removed incorrect overloaded instance of eigJacobi
- PR #1302: Updates for numba 0.46
- PR #1313: Updated the RF tests to set the seed and n_streams
- PR #1319: Using machineName arg passed in instead of default for ASV reporting
- PR #1326: Fix illegal memory access in make_regression (bounds issue)
- PR #1330: Fix C++ unit test utils for better handling of differences near zero
- PR #1342: Fix to prevent memory leakage in Lasso and ElasticNet
- PR #1337: Fix k-means init from preset cluster centers
- PR #1354: Fix SVM gamma=scale implementation
- PR #1344: Change other solver based methods to create solver object in init
- PR #1373: Fixing a few small bugs in make_blobs and adding asserts to pytests
- PR #1361: Improve SMO error handling
- PR #1384: Lower expectations on batched matrix tests to prevent CI failures
- PR #1380: Fix memory leaks in ARIMA
- PR #1391: Lower expectations on batched matrix tests even more
- PR #1394: Warning added in svd for cuda version 10.1
- PR #1407: Resolved RF predict issues and updated RF docstring
- PR #1401: Patch for lbfgs solver for logistic regression with no l1 penalty
- PR #1416: train_test_split numba and rmm device_array output bugfix
- PR #1419: UMAP pickle tests are using wrong n_neighbors value for trustworthiness
- PR #1438: KNN Classifier to properly return Dataframe with Dataframe input
- PR #1425: Deprecate seed and use random_state similar to Scikit-learn in train_test_split
- PR #1458: Add joblib as an explicit requirement
- PR #1474: Defer knn mnmg to 0.12 nightly builds and disable ucx-py dependency

# cuML 0.10.0 (16 Oct 2019)

## New Features
- PR #1148: C++ benchmark tool for c++/CUDA code inside cuML
- PR #1071: Selective eigen solver of cuSolver
- PR #1073: Updating RF wrappers to use FIL for GPU accelerated prediction
- PR #1104: CUDA 10.1 support
- PR #1113: prims: new batched make-symmetric-matrix primitive
- PR #1112: prims: new batched-gemv primitive
- PR #855: Added benchmark tools
- PR #1149 Add YYMMDD to version tag for nightly conda packages
- PR #892: General Gram matrices prim
- PR #912: Support Vector Machine
- PR #1274: Updated the RF score function to use GPU predict

## Improvements
- PR #961: High Peformance RF; HIST algo
- PR #1028: Dockerfile updates after dir restructure. Conda env yaml to add statsmodels as a dependency
- PR #1047: Consistent OPG interface for kmeans, based on internal libcumlprims update
- PR #763: Add examples to train_test_split documentation
- PR #1093: Unified inference kernels for different FIL algorithms
- PR #1076: Paying off some UMAP / Spectral tech debt.
- PR #1086: Ensure RegressorMixin scorer uses device arrays
- PR #1110: Adding tests to use default values of parameters of the models
- PR #1108: input_to_host_array function in input_utils for input processing to host arrays
- PR #1114: K-means: Exposing useful params, removing unused params, proxying params in Dask
- PR #1138: Implementing ANY_RANK semantics on irecv
- PR #1142: prims: expose separate InType and OutType for unaryOp and binaryOp
- PR #1115: Moving dask_make_blobs to cuml.dask.datasets. Adding conversion to dask.DataFrame
- PR #1136: CUDA 10.1 CI updates
- PR #1135: K-means: add boundary cases for kmeans||, support finer control with convergence
- PR #1163: Some more correctness improvements. Better verbose printing
- PR #1165: Adding except + in all remaining cython
- PR #1186: Using LocalCUDACluster Pytest fixture
- PR #1173: Docs: Barnes Hut TSNE documentation
- PR #1176: Use new RMM API based on Cython
- PR #1219: Adding custom bench_func and verbose logging to cuml.benchmark
- PR #1247: Improved MNMG RF error checking

## Bug Fixes

- PR #1231: RF respect number of cuda streams from cuml handle
- PR #1230: Rf bugfix memleak in regression
- PR #1208: compile dbscan bug
- PR #1016: Use correct libcumlprims version in GPU CI
- PR #1040: Update version of numba in development conda yaml files
- PR #1043: Updates to accomodate cuDF python code reorganization
- PR #1044: Remove nvidia driver installation from ci/cpu/build.sh
- PR #991: Barnes Hut TSNE Memory Issue Fixes
- PR #1075: Pinning Dask version for consistent CI results
- PR #990: Barnes Hut TSNE Memory Issue Fixes
- PR #1066: Using proper set of workers to destroy nccl comms
- PR #1072: Remove pip requirements and setup
- PR #1074: Fix flake8 CI style check
- PR #1087: Accuracy improvement for sqrt/log in RF max_feature
- PR #1088: Change straggling numba python allocations to use RMM
- PR #1106: Pinning Distributed version to match Dask for consistent CI results
- PR #1116: TSNE CUDA 10.1 Bug Fixes
- PR #1132: DBSCAN Batching Bug Fix
- PR #1162: DASK RF random seed bug fix
- PR #1164: Fix check_dtype arg handling for input_to_dev_array
- PR #1171: SVM prediction bug fix
- PR #1177: Update dask and distributed to 2.5
- PR #1204: Fix SVM crash on Turing
- PR #1199: Replaced sprintf() with snprintf() in THROW()
- PR #1205: Update dask-cuda in yml envs
- PR #1211: Fixing Dask k-means transform bug and adding test
- PR #1236: Improve fix for SMO solvers potential crash on Turing
- PR #1251: Disable compiler optimization for CUDA 10.1 for distance prims
- PR #1260: Small bugfix for major conversion in input_utils
- PR #1276: Fix float64 prediction crash in test_random_forest

# cuML 0.9.0 (21 Aug 2019)

## New Features

- PR #894: Convert RF to treelite format
- PR #826: Jones transformation of params for ARIMA models timeSeries ml-prim
- PR #697: Silhouette Score metric ml-prim
- PR #674: KL Divergence metric ml-prim
- PR #787: homogeneity, completeness and v-measure metrics ml-prim
- PR #711: Mutual Information metric ml-prim
- PR #724: Entropy metric ml-prim
- PR #766: Expose score method based on inertia for KMeans
- PR #823: prims: cluster dispersion metric
- PR #816: Added inverse_transform() for LabelEncoder
- PR #789: prims: sampling without replacement
- PR #813: prims: Col major istance prim
- PR #635: Random Forest & Decision Tree Regression (Single-GPU)
- PR #819: Forest Inferencing Library (FIL)
- PR #829: C++: enable nvtx ranges
- PR #835: Holt-Winters algorithm
- PR #837: treelite for decision forest exchange format
- PR #871: Wrapper for FIL
- PR #870: make_blobs python function
- PR #881: wrappers for accuracy_score and adjusted_rand_score functions
- PR #840: Dask RF classification and regression
- PR #870: make_blobs python function
- PR #879: import of treelite models to FIL
- PR #892: General Gram matrices prim
- PR #883: Adding MNMG Kmeans
- PR #930: Dask RF
- PR #882: TSNE - T-Distributed Stochastic Neighbourhood Embedding
- PR #624: Internals API & Graph Based Dimensionality Reductions Callback
- PR #926: Wrapper for FIL
- PR #994: Adding MPI comm impl for testing / benchmarking MNMG CUDA
- PR #960: Enable using libcumlprims for MG algorithms/prims

## Improvements
- PR #822: build: build.sh update to club all make targets together
- PR #807: Added development conda yml files
- PR #840: Require cmake >= 3.14
- PR #832: Stateless Decision Tree and Random Forest API
- PR #857: Small modifications to comms for utilizing IB w/ Dask
- PR #851: Random forest Stateless API wrappers
- PR #865: High Performance RF
- PR #895: Pretty prints arguments!
- PR #920: Add an empty marker kernel for tracing purposes
- PR #915: syncStream added to cumlCommunicator
- PR #922: Random Forest support in FIL
- PR #911: Update headers to credit CannyLabs BH TSNE implementation
- PR #918: Streamline CUDA_REL environment variable
- PR #924: kmeans: updated APIs to be stateless, refactored code for mnmg support
- PR #950: global_bias support in FIL
- PR #773: Significant improvements to input checking of all classes and common input API for Python
- PR #957: Adding docs to RF & KMeans MNMG. Small fixes for release
- PR #965: Making dask-ml a hard dependency
- PR #976: Update api.rst for new 0.9 classes
- PR #973: Use cudaDeviceGetAttribute instead of relying on cudaDeviceProp object being passed
- PR #978: Update README for 0.9
- PR #1009: Fix references to notebooks-contrib
- PR #1015: Ability to control the number of internal streams in cumlHandle_impl via cumlHandle
- PR #1175: Add more modules to docs ToC

## Bug Fixes

- PR #923: Fix misshapen level/trend/season HoltWinters output
- PR #831: Update conda package dependencies to cudf 0.9
- PR #772: Add missing cython headers to SGD and CD
- PR #849: PCA no attribute trans_input_ transform bug fix
- PR #869: Removing incorrect information from KNN Docs
- PR #885: libclang installation fix for GPUCI
- PR #896: Fix typo in comms build instructions
- PR #921: Fix build scripts using incorrect cudf version
- PR #928: TSNE Stability Adjustments
- PR #934: Cache cudaDeviceProp in cumlHandle for perf reasons
- PR #932: Change default param value for RF classifier
- PR #949: Fix dtype conversion tests for unsupported cudf dtypes
- PR #908: Fix local build generated file ownerships
- PR #983: Change RF max_depth default to 16
- PR #987: Change default values for knn
- PR #988: Switch to exact tsne
- PR #991: Cleanup python code in cuml.dask.cluster
- PR #996: ucx_initialized being properly set in CommsContext
- PR #1007: Throws a well defined error when mutigpu is not enabled
- PR #1018: Hint location of nccl in build.sh for CI
- PR #1022: Using random_state to make K-Means MNMG tests deterministic
- PR #1034: Fix typos and formatting issues in RF docs
- PR #1052: Fix the rows_sample dtype to float

# cuML 0.8.0 (27 June 2019)

## New Features

- PR #652: Adjusted Rand Index metric ml-prim
- PR #679: Class label manipulation ml-prim
- PR #636: Rand Index metric ml-prim
- PR #515: Added Random Projection feature
- PR #504: Contingency matrix ml-prim
- PR #644: Add train_test_split utility for cuDF dataframes
- PR #612: Allow Cuda Array Interface, Numba inputs and input code refactor
- PR #641: C: Separate C-wrapper library build to generate libcuml.so
- PR #631: Add nvcategory based ordinal label encoder
- PR #681: Add MBSGDClassifier and MBSGDRegressor classes around SGD
- PR #705: Quasi Newton solver and LogisticRegression Python classes
- PR #670: Add test skipping functionality to build.sh
- PR #678: Random Forest Python class
- PR #684: prims: make_blobs primitive
- PR #673: prims: reduce cols by key primitive
- PR #812: Add cuML Communications API & consolidate Dask cuML

## Improvements

- PR #597: C++ cuML and ml-prims folder refactor
- PR #590: QN Recover from numeric errors
- PR #482: Introduce cumlHandle for pca and tsvd
- PR #573: Remove use of unnecessary cuDF column and series copies
- PR #601: Cython PEP8 cleanup and CI integration
- PR #596: Introduce cumlHandle for ols and ridge
- PR #579: Introduce cumlHandle for cd and sgd, and propagate C++ errors in cython level for cd and sgd
- PR #604: Adding cumlHandle to kNN, spectral methods, and UMAP
- PR #616: Enable clang-format for enforcing coding style
- PR #618: CI: Enable copyright header checks
- PR #622: Updated to use 0.8 dependencies
- PR #626: Added build.sh script, updated CI scripts and documentation
- PR #633: build: Auto-detection of GPU_ARCHS during cmake
- PR #650: Moving brute force kNN to prims. Creating stateless kNN API.
- PR #662: C++: Bulk clang-format updates
- PR #671: Added pickle pytests and correct pickling of Base class
- PR #675: atomicMin/Max(float, double) with integer atomics and bit flipping
- PR #677: build: 'deep-clean' to build.sh to clean faiss build as well
- PR #683: Use stateless c++ API in KNN so that it can be pickled properly
- PR #686: Use stateless c++ API in UMAP so that it can be pickled properly
- PR #695: prims: Refactor pairwise distance
- PR #707: Added stress test and updated documentation for RF
- PR #701: Added emacs temporary file patterns to .gitignore
- PR #606: C++: Added tests for host_buffer and improved device_buffer and host_buffer implementation
- PR #726: Updated RF docs and stress test
- PR #730: Update README and RF docs for 0.8
- PR #744: Random projections generating binomial on device. Fixing tests.
- PR #741: Update API docs for 0.8
- PR #754: Pickling of UMAP/KNN
- PR #753: Made PCA and TSVD picklable
- PR #746: LogisticRegression and QN API docstrings
- PR #820: Updating DEVELOPER GUIDE threading guidelines

## Bug Fixes
- PR #584: Added missing virtual destructor to deviceAllocator and hostAllocator
- PR #620: C++: Removed old unit-test files in ml-prims
- PR #627: C++: Fixed dbscan crash issue filed in 613
- PR #640: Remove setuptools from conda run dependency
- PR #646: Update link in contributing.md
- PR #649: Bug fix to LinAlg::reduce_rows_by_key prim filed in issue #648
- PR #666: fixes to gitutils.py to resolve both string decode and handling of uncommitted files
- PR #676: Fix template parameters in `bernoulli()` implementation.
- PR #685: Make CuPy optional to avoid nccl conda package conflicts
- PR #687: prims: updated tolerance for reduce_cols_by_key unit-tests
- PR #689: Removing extra prints from NearestNeighbors cython
- PR #718: Bug fix for DBSCAN and increasing batch size of sgd
- PR #719: Adding additional checks for dtype of the data
- PR #736: Bug fix for RF wrapper and .cu print function
- PR #547: Fixed issue if C++ compiler is specified via CXX during configure.
- PR #759: Configure Sphinx to render params correctly
- PR #762: Apply threshold to remove flakiness of UMAP tests.
- PR #768: Fixing memory bug from stateless refactor
- PR #782: Nearest neighbors checking properly whether memory should be freed
- PR #783: UMAP was using wrong size for knn computation
- PR #776: Hotfix for self.variables in RF
- PR #777: Fix numpy input bug
- PR #784: Fix jit of shuffle_idx python function
- PR #790: Fix rows_sample input type for RF
- PR #793: Fix for dtype conversion utility for numba arrays without cupy installed
- PR #806: Add a seed for sklearn model in RF test file
- PR #843: Rf quantile fix

# cuML 0.7.0 (10 May 2019)

## New Features

- PR #405: Quasi-Newton GLM Solvers
- PR #277: Add row- and column-wise weighted mean primitive
- PR #424: Add a grid-sync struct for inter-block synchronization
- PR #430: Add R-Squared Score to ml primitives
- PR #463: Add matrix gather to ml primitives
- PR #435: Expose cumlhandle in cython + developer guide
- PR #455: Remove default-stream arguement across ml-prims and cuML
- PR #375: cuml cpp shared library renamed to libcuml++.so
- PR #460: Random Forest & Decision Trees (Single-GPU, Classification)
- PR #491: Add doxygen build target for ml-prims
- PR #505: Add R-Squared Score to python interface
- PR #507: Add coordinate descent for lasso and elastic-net
- PR #511: Add a minmax ml-prim
- PR #516: Added Trustworthiness score feature
- PR #520: Add local build script to mimic gpuCI
- PR #503: Add column-wise matrix sort primitive
- PR #525: Add docs build script to cuML
- PR #528: Remove current KMeans and replace it with a new single GPU implementation built using ML primitives

## Improvements

- PR #481: Refactoring Quasi-Newton to use cumlHandle
- PR #467: Added validity check on cumlHandle_t
- PR #461: Rewrote permute and added column major version
- PR #440: README updates
- PR #295: Improve build-time and the interface e.g., enable bool-OutType, for distance()
- PR #390: Update docs version
- PR #272: Add stream parameters to cublas and cusolver wrapper functions
- PR #447: Added building and running mlprims tests to CI
- PR #445: Lower dbscan memory usage by computing adjacency matrix directly
- PR #431: Add support for fancy iterator input types to LinAlg::reduce_rows_by_key
- PR #394: Introducing cumlHandle API to dbscan and add example
- PR #500: Added CI check for black listed CUDA Runtime API calls
- PR #475: exposing cumlHandle for dbscan from python-side
- PR #395: Edited the CONTRIBUTING.md file
- PR #407: Test files to run stress, correctness and unit tests for cuml algos
- PR #512: generic copy method for copying buffers between device/host
- PR #533: Add cudatoolkit conda dependency
- PR #524: Use cmake find blas and find lapack to pass configure options to faiss
- PR #527: Added notes on UMAP differences from reference implementation
- PR #540: Use latest release version in update-version CI script
- PR #552: Re-enable assert in kmeans tests with xfail as needed
- PR #581: Add shared memory fast col major to row major function back with bound checks
- PR #592: More efficient matrix copy/reverse methods
- PR #721: Added pickle tests for DBSCAN and Random Projections

## Bug Fixes

- PR #334: Fixed segfault in `ML::cumlHandle_impl::destroyResources`
- PR #349: Developer guide clarifications for cumlHandle and cumlHandle_impl
- PR #398: Fix CI scripts to allow nightlies to be uploaded
- PR #399: Skip PCA tests to allow CI to run with driver 418
- PR #422: Issue in the PCA tests was solved and CI can run with driver 418
- PR #409: Add entry to gitmodules to ignore build artifacts
- PR #412: Fix for svdQR function in ml-prims
- PR #438: Code that depended on FAISS was building everytime.
- PR #358: Fixed an issue when switching streams on MLCommon::device_buffer and MLCommon::host_buffer
- PR #434: Fixing bug in CSR tests
- PR #443: Remove defaults channel from ci scripts
- PR #384: 64b index arithmetic updates to the kernels inside ml-prims
- PR #459: Fix for runtime library path of pip package
- PR #464: Fix for C++11 destructor warning in qn
- PR #466: Add support for column-major in LinAlg::*Norm methods
- PR #465: Fixing deadlock issue in GridSync due to consecutive sync calls
- PR #468: Fix dbscan example build failure
- PR #470: Fix resource leakage in Kalman filter python wrapper
- PR #473: Fix gather ml-prim test for change in rng uniform API
- PR #477: Fixes default stream initialization in cumlHandle
- PR #480: Replaced qn_fit() declaration with #include of file containing definition to fix linker error
- PR #495: Update cuDF and RMM versions in GPU ci test scripts
- PR #499: DEVELOPER_GUIDE.md: fixed links and clarified ML::detail::streamSyncer example
- PR #506: Re enable ml-prim tests in CI
- PR #508: Fix for an error with default argument in LinAlg::meanSquaredError
- PR #519: README.md Updates and adding BUILD.md back
- PR #526: Fix the issue of wrong results when fit and transform of PCA are called separately
- PR #531: Fixing missing arguments in updateDevice() for RF
- PR #543: Exposing dbscan batch size through cython API and fixing broken batching
- PR #551: Made use of ZLIB_LIBRARIES consistent between ml_test and ml_mg_test
- PR #557: Modified CI script to run cuML tests before building mlprims and removed lapack flag
- PR #578: Updated Readme.md to add lasso and elastic-net
- PR #580: Fixing cython garbage collection bug in KNN
- PR #577: Use find libz in prims cmake
- PR #594: fixed cuda-memcheck mean_center test failures


# cuML 0.6.1 (09 Apr 2019)

## Bug Fixes

- PR #462 Runtime library path fix for cuML pip package


# cuML 0.6.0 (22 Mar 2019)

## New Features

- PR #249: Single GPU Stochastic Gradient Descent for linear regression, logistic regression, and linear svm with L1, L2, and elastic-net penalties.
- PR #247: Added "proper" CUDA API to cuML
- PR #235: NearestNeighbors MG Support
- PR #261: UMAP Algorithm
- PR #290: NearestNeighbors numpy MG Support
- PR #303: Reusable spectral embedding / clustering
- PR #325: Initial support for single process multi-GPU OLS and tSVD
- PR #271: Initial support for hyperparameter optimization with dask for many models

## Improvements

- PR #144: Dockerfile update and docs for LinearRegression and Kalman Filter.
- PR #168: Add /ci/gpu/build.sh file to cuML
- PR #167: Integrating full-n-final ml-prims repo inside cuml
- PR #198: (ml-prims) Removal of *MG calls + fixed a bug in permute method
- PR #194: Added new ml-prims for supporting LASSO regression.
- PR #114: Building faiss C++ api into libcuml
- PR #64: Using FAISS C++ API in cuML and exposing bindings through cython
- PR #208: Issue ml-common-3: Math.h: swap thrust::for_each with binaryOp,unaryOp
- PR #224: Improve doc strings for readable rendering with readthedocs
- PR #209: Simplify README.md, move build instructions to BUILD.md
- PR #218: Fix RNG to use given seed and adjust RNG test tolerances.
- PR #225: Support for generating random integers
- PR #215: Refactored LinAlg::norm to Stats::rowNorm and added Stats::colNorm
- PR #234: Support for custom output type and passing index value to main_op in *Reduction kernels
- PR #230: Refactored the cuda_utils header
- PR #236: Refactored cuml python package structure to be more sklearn like
- PR #232: Added reduce_rows_by_key
- PR #246: Support for 2 vectors in the matrix vector operator
- PR #244: Fix for single GPU OLS and Ridge to support one column training data
- PR #271: Added get_params and set_params functions for linear and ridge regression
- PR #253: Fix for issue #250-reduce_rows_by_key failed memcheck for small nkeys
- PR #269: LinearRegression, Ridge Python docs update and cleaning
- PR #322: set_params updated
- PR #237: Update build instructions
- PR #275: Kmeans use of faster gpu_matrix
- PR #288: Add n_neighbors to NearestNeighbors constructor
- PR #302: Added FutureWarning for deprecation of current kmeans algorithm
- PR #312: Last minute cleanup before release
- PR #315: Documentation updating and enhancements
- PR #330: Added ignored argument to pca.fit_transform to map to sklearn's implemenation
- PR #342: Change default ABI to ON
- PR #572: Pulling DBSCAN components into reusable primitives


## Bug Fixes

- PR #193: Fix AttributeError in PCA and TSVD
- PR #211: Fixing inconsistent use of proper batch size calculation in DBSCAN
- PR #202: Adding back ability for users to define their own BLAS
- PR #201: Pass CMAKE CUDA path to faiss/configure script
- PR #200 Avoid using numpy via cimport in KNN
- PR #228: Bug fix: LinAlg::unaryOp with 0-length input
- PR #279: Removing faiss-gpu references in README
- PR #321: Fix release script typo
- PR #327: Update conda requirements for version 0.6 requirements
- PR #352: Correctly calculating numpy chunk sizing for kNN
- PR #345: Run python import as part of package build to trigger compilation
- PR #347: Lowering memory usage of kNN.
- PR #355: Fixing issues with very large numpy inputs to SPMG OLS and tSVD.
- PR #357: Removing FAISS requirement from README
- PR #362: Fix for matVecOp crashing on large input sizes
- PR #366: Index arithmetic issue fix with TxN_t class
- PR #376: Disabled kmeans tests since they are currently too sensitive (see #71)
- PR #380: Allow arbitrary data size on ingress for numba_utils.row_matrix
- PR #385: Fix for long import cuml time in containers and fix for setup_pip
- PR #630: Fixing a missing kneighbors in nearest neighbors python proxy

# cuML 0.5.1 (05 Feb 2019)

## Bug Fixes

- PR #189 Avoid using numpy via cimport to prevent ABI issues in Cython compilation


# cuML 0.5.0 (28 Jan 2019)

## New Features

- PR #66: OLS Linear Regression
- PR #44: Distance calculation ML primitives
- PR #69: Ridge (L2 Regularized) Linear Regression
- PR #103: Linear Kalman Filter
- PR #117: Pip install support
- PR #64: Device to device support from cuML device pointers into FAISS

## Improvements

- PR #56: Make OpenMP optional for building
- PR #67: Github issue templates
- PR #44: Refactored DBSCAN to use ML primitives
- PR #91: Pytest cleanup and sklearn toyset datasets based pytests for kmeans and dbscan
- PR #75: C++ example to use kmeans
- PR #117: Use cmake extension to find any zlib installed in system
- PR #94: Add cmake flag to set ABI compatibility
- PR #139: Move thirdparty submodules to root and add symlinks to new locations
- PR #151: Replace TravisCI testing and conda pkg builds with gpuCI
- PR #164: Add numba kernel for faster column to row major transform
- PR #114: Adding FAISS to cuml build

## Bug Fixes

- PR #48: CUDA 10 compilation warnings fix
- PR #51: Fixes to Dockerfile and docs for new build system
- PR #72: Fixes for GCC 7
- PR #96: Fix for kmeans stack overflow with high number of clusters
- PR #105: Fix for AttributeError in kmeans fit method
- PR #113: Removed old  glm python/cython files
- PR #118: Fix for AttributeError in kmeans predict method
- PR #125: Remove randomized solver option from PCA python bindings


# cuML 0.4.0 (05 Dec 2018)

## New Features

## Improvements

- PR #42: New build system: separation of libcuml.so and cuml python package
- PR #43: Added changelog.md

## Bug Fixes


# cuML 0.3.0 (30 Nov 2018)

## New Features

- PR #33: Added ability to call cuML algorithms using numpy arrays

## Improvements

- PR #24: Fix references of python package from cuML to cuml and start using versioneer for better versioning
- PR #40: Added support for refactored cuDF 0.3.0, updated Conda files
- PR #33: Major python test cleaning, all tests pass with cuDF 0.2.0 and 0.3.0. Preparation for new build system
- PR #34: Updated batch count calculation logic in DBSCAN
- PR #35: Beginning of DBSCAN refactor to use cuML mlprims and general improvements

## Bug Fixes

- PR #30: Fixed batch size bug in DBSCAN that caused crash. Also fixed various locations for potential integer overflows
- PR #28: Fix readthedocs build documentation
- PR #29: Fix pytests for cuml name change from cuML
- PR #33: Fixed memory bug that would cause segmentation faults due to numba releasing memory before it was used. Also fixed row major/column major bugs for different algorithms
- PR #36: Fix kmeans gtest to use device data
- PR #38: cuda\_free bug removed that caused google tests to sometimes pass and sometimes fail randomly
- PR #39: Updated cmake to correctly link with CUDA libraries, add CUDA runtime linking and include source files in compile target

# cuML 0.2.0 (02 Nov 2018)

## New Features

- PR #11: Kmeans algorithm added
- PR #7: FAISS KNN wrapper added
- PR #21: Added Conda install support

## Improvements

- PR #15: Added compatibility with cuDF (from prior pyGDF)
- PR #13: Added FAISS to Dockerfile
- PR #21: Added TravisCI build system for CI and Conda builds

## Bug Fixes

- PR #4: Fixed explained variance bug in TSVD
- PR #5: Notebook bug fixes and updated results


# cuML 0.1.0

Initial release including PCA, TSVD, DBSCAN, ml-prims and cython wrappers<|MERGE_RESOLUTION|>--- conflicted
+++ resolved
@@ -105,11 +105,8 @@
 - PR #2281: Rely on cuDF's `Serializable` in `CumlArray`
 - PR #2284: Reduce dataset size in SG RF notebook to reduce run time of sklearn
 - PR #2285: Increase the threshold for elastic_net test in dask/test_coordinate_descent
-<<<<<<< HEAD
 - PR #2314: Update FIL default values, documentation and test
-=======
 - PR #2316: 0.14 release docs additions and fixes
->>>>>>> 7d2a1ae5
 
 ## Bug Fixes
 - PR #1939: Fix syntax error in cuml.common.array
