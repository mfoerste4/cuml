--- conflicted
+++ resolved
@@ -80,11 +80,8 @@
 - PR #2140: Returning self in fit model functions
 - PR #2144: Remove GPU arch < 60 from CMake build
 - PR #2153: Added missing namespaces to some Decision Tree files
-<<<<<<< HEAD
+- PR #2155: C++: fix doxygen build break
 - PR #2165: Fit function test correction
-=======
-- PR #2155: C++: fix doxygen build break
->>>>>>> 3d6673a7
 
 # cuML 0.13.0 (Date TBD)
 
