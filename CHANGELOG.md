--- conflicted
+++ resolved
@@ -95,11 +95,8 @@
 - PR #1868: Turning off IPC caching until it is fixed in UCX-py/UCX
 - PR #1887: Fix hasattr for missing attributes on base models
 - PR #1877: Remove resetting index in shuffling in train_test_split
-<<<<<<< HEAD
 - PR #1893: Updating UCX in comms to match current UCX-py
-=======
 - PR #1888: Small train_test_split test fix
->>>>>>> 1569a65e
 
 # cuML 0.12.0 (Date TBD)
 
