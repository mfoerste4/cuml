--- conflicted
+++ resolved
@@ -37,11 +37,8 @@
 - PR #2080: Improved import of sparse FIL forests from treelite
 - PR #2090: Upgrade C++ build to C++14 standard
 - PR #2089: CI: enabled cuda-memcheck on ml-prims unit-tests during nightly build
-<<<<<<< HEAD
 - PR #2120: Speeding up dask RandomForest tests
-=======
 - PR #1883: Use CumlArray in ARIMA
->>>>>>> 480efa4e
 
 ## Bug Fixes
 - PR #1939: Fix syntax error in cuml.common.array
