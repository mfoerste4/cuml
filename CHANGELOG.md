# cuML 0.14.0 (Date TBD)

## New Features
- PR #1655: Adds python bindings for homogeneity score
- PR #1704: Adds python bindings for completeness score
- PR #1687: Adds python bindings for mutual info score
- PR #1980: prim: added a new write-only unary op prim
- PR #1867: C++: add logging interface support in cuML based spdlog
- PR #1902: Multi class inference in FIL C++ and importing multi-class forests from treelite
- PR #1906: UMAP MNMG
- PR #2067: python: wrap logging interface in cython
- PR #2083: Added dtype, order, and use_full_low_rank to MNMG `make_regression`
- PR #2074: SG and MNMG `make_classification`
- PR #2127: Added order to SG `make_blobs`, and switch from C++ to cupy based implementation
- PR #2057: Weighted k-means
- PR #2242: Pandas input support with output as NumPy arrays by default

## Improvements
- PR #1931: C++: enabled doxygen docs for all of the C++ codebase
- PR #1944: Support for dask_cudf.core.Series in _extract_partitions
- PR #1947: Cleaning up cmake
- PR #1927: Use Cython's `new_build_ext` (if available)
- PR #1946: Removed zlib dependency from cmake
- PR #1988: C++: cpp bench refactor
- PR #1873: Remove usage of nvstring and nvcat from LabelEncoder
- PR #1968: Update SVC SVR with cuML Array
- PR #1972: updates to our flow to use conda-forge's clang and clang-tools packages
- PR #1974: Reduce ARIMA testing time
- PR #1984: Enable Ninja build
- PR #1985: C++ UMAP parametrizable tests
- PR #2005: Adding missing algorithms to cuml benchmarks and notebook
- PR #2016: Add capability to setup.py and build.sh to fully clean all cython build files and artifacts
- PR #2044: A cuda-memcheck helper wrapper for devs
- PR #2018: Using `cuml.dask.part_utils.extract_partitions` and removing similar, duplicated code
- PR #2019: Enable doxygen build in our nightly doc build CI script
- PR #1996: Cythonize in parallel
- PR #2032: Reduce number of tests for MBSGD to improve CI running time
- PR #2031: Encapsulating UCX-py interactions in singleton
- PR #2029: Add C++ ARIMA log-likelihood benchmark
- PR #2085: Convert TSNE to use CumlArray
- PR #2051: Reduce the time required to run dask pca and dask tsvd tests
- PR #1981: Using CumlArray in kNN and DistributedDataHandler in dask kNN
- PR #2053: Introduce verbosity level in C++ layer instead of boolean `verbose` flag
- PR #2047: Make internal streams non-blocking w.r.t. NULL stream
- PR #2048: Random forest testing speedup
- PR #2058: Use CumlArray in Random Projection
- PR #2068: Updating knn class probabilities to use make_monotonic instead of binary search
- PR #2062: Adding random state to UMAP mnmg tests
- PR #2064: Speed-up K-Means test
- PR #2015: Renaming .h to .cuh in solver, dbscan and svm
- PR #2080: Improved import of sparse FIL forests from treelite
- PR #2090: Upgrade C++ build to C++14 standard
- PR #2089: CI: enabled cuda-memcheck on ml-prims unit-tests during nightly build
- PR #2128: Update Dask RF code to reduce the time required for GPU predict to run
- PR #2125: Build infrastructure to use RAFT
- PR #2131: Update Dask RF fit to use DistributedDataHandler
- PR #2055: Update the metrics notebook to use important cuML models
- PR #2095: Improved import of src_prims/utils.h, making it less ambiguous
- PR #2118: Updating SGD & mini-batch estimators to use CumlArray
- PR #2120: Speeding up dask RandomForest tests
- PR #1883: Use CumlArray in ARIMA
- PR #2135: A few optimizations to UMAP fuzzy simplicial set
- PR #1914: Change the meaning of ARIMA's intercept to match the literature
- PR #2098: Renaming .h to .cuh in decision_tree, glm, pca
- PR #2150: Remove deprecated RMM calls in RMM allocator adapter
- PR #2146: Remove deprecated kalman filter
- PR #2151: Add pytest duration and pytest timeout
- PR #2156: Add Docker 19 support to local gpuci build
- PR #2178: Reduce duplicated code in RF
- PR #2124: Expand tutorial docs and sample notebook
- PR #2175: Allow CPU-only and dataset params for benchmark sweeps
- PR #2186: Refactor cython code to build OPG structs in common utils file
- PR #2180: Add fully single GPU singlegpu python build
- PR #2187: CMake improvements to manage conda environment dependencies
- PR #2185: Add has_sklearn function and use it in datasets/classification.
- PR #2193: Order-independent local shuffle in `cuml.dask.make_regression`
- PR #2184: Refoctor headers for holtwinters, rproj, tsvd, tsne, umap
- PR #2199: Remove unncessary notebooks
- PR #2195: Separating fit and transform calls in SG, MNMG PCA to save transform array memory consumption
- PR #2201: Re-enabling UMAP repro tests
- PR #2196: Updates to benchmarks. Moving notebook
- PR #2208: Coordinate Descent, Lasso and ElasticNet CumlArray updates
- PR #2210: Updating KNN tests to evaluate multiple index partitions
- PR #2205: Use timeout to add 2 hour hard limit to dask tests
- PR #2214: Remove utils folder and refactor to common folder
- PR #2225: input_to_cuml_array keep order option, test updates and cleanup
- PR #2244: Re-enable slow ARIMA tests as stress tests
- PR #2231: Using OPG structs from `cuml.common` in decomposition algorithms

## Bug Fixes
- PR #1939: Fix syntax error in cuml.common.array
- PR #1941: Remove c++ cuda flag that was getting duplicated in CMake
- PR #1971: python: Correctly honor --singlegpu option and CUML_BUILD_PATH env variable
- PR #1969: Update libcumlprims to 0.14
- PR #1973: Add missing mg files for setup.py --singlegpu flag
- PR #1993: Set `umap_transform_reproducibility` tests to xfail
- PR #2004: Refactoring the arguments to `plant()` call
- PR #2017: Fixing memory issue in weak cc prim
- PR #2028: Skipping UMAP knn reproducibility tests until we figure out why its failing in CUDA 10.2
- PR #2024: Fixed cuda-memcheck errors with sample-without-replacement prim
- PR #1540: prims: support for custom math-type used for computation inside adjusted rand index prim
- PR #2077: dask-make blobs arguments to match sklearn
- PR #2059: Make all Scipy imports conditional
- PR #2078: Ignore negative cache indices in get_vecs
- PR #2084: Fixed cuda-memcheck errors with COO unit-tests
- PR #2087: Fixed cuda-memcheck errors with dispersion prim
- PR #2096: Fixed syntax error with nightly build command for memcheck unit-tests
- PR #2115: Fixed contingency matrix prim unit-tests for computing correct golden values
- PR #2107: Fix PCA transform
- PR #2109: input_to_cuml_array __cuda_array_interface__ bugfix
- PR #2117: cuDF __array__ exception small fixes
- PR #2139: CumlArray for adjusted_rand_score
- PR #2140: Returning self in fit model functions
- PR #2144: Remove GPU arch < 60 from CMake build
- PR #2153: Added missing namespaces to some Decision Tree files
- PR #2155: C++: fix doxygen build break
- PR #2161: Replacing depreciated bruteForceKnn
- PR #2162: Use stream in transpose prim
- PR #2165: Fit function test correction
- PR #2166: Fix handling of temp file in RF pickling
- PR #2176: C++: fix for adjusted rand index when input array is all zeros
- PR #2179: Fix clang tools version in libcuml recipe
- PR #2183: Fix RAFT in nightly package
- PR #2191: Fix placement of SVM parameter documentation and add examples
<<<<<<< HEAD
- PR #2215: Fix the printing of forest object
=======
- PR #2217: Fix opg_utils naming to fix singlegpu build
- PR #2223: Fix bug in ARIMA C++ benchmark
- PR #2224: Temporary fix for CI until new Dask version is released
- PR #2228: Update to use __reduce_ex__ in CumlArray to override cudf.Buffer
- PR #2249: Fix bug in UMAP continuous target metrics
>>>>>>> 4c92e67a

# cuML 0.13.0 (Date TBD)

## New Features
- PR #1777: Python bindings for entropy
- PR #1742: Mean squared error implementation with cupy
- PR #1817: Confusion matrix implementation with cupy (SNSG and MNMG)
- PR #1766: Mean absolute error implementation with cupy
- PR #1766: Mean squared log error implementation with cupy
- PR #1635: cuML Array shim and configurable output added to cluster methods
- PR #1892: One hot encoder implementation with cupy
- PR #1586: Seasonal ARIMA
- PR #1683: cuml.dask make_regression
- PR #1689: Add framework for cuML Dask serializers
- PR #1709: Add `decision_function()` and `predict_proba()` for LogisticRegression
- PR #1714: Add `print_env.sh` file to gather important environment details
- PR #1750: LinearRegression CumlArray for configurable output
- PR #1814: ROC AUC score implementation with cupy
- PR #1767: Single GPU decomposition models configurable output
- PR #1646: Using FIL to predict in MNMG RF
- PR #1778: Make cuML Handle picklable
- PR #1738: cuml.dask refactor beginning and dask array input option for OLS, Ridge and KMeans
- PR #1874: Add predict_proba function to RF classifier
- PR #1815: Adding KNN parameter to UMAP
- PR #1978: Adding `predict_proba` function to dask RF

## Improvements
- PR #1644: Add `predict_proba()` for FIL binary classifier
- PR #1620: Pickling tests now automatically finds all model classes inheriting from cuml.Base
- PR #1637: Update to newer treelite version with XGBoost 1.0 compatibility
- PR #1632: Fix MBSGD models inheritance, they now inherits from cuml.Base
- PR #1628: Remove submodules from cuML
- PR #1755: Expose the build_treelite function for python
- PR #1649: Add the fil_sparse_format variable option to RF API
- PR #1647: storage_type=AUTO uses SPARSE for large models
- PR #1668: Update the warning statement thrown in RF when the seed is set but n_streams is not 1
- PR #1662: use of direct cusparse calls for coo2csr, instead of depending on nvgraph
- PR #1747: C++: dbscan performance improvements and cleanup
- PR #1697: Making trustworthiness batchable and using proper workspace
- PR #1721: Improving UMAP pytests
- PR #1717: Call `rmm_cupy_allocator` for CuPy allocations
- PR #1718: Import `using_allocator` from `cupy.cuda`
- PR #1723: Update RF Classifier to throw an exception for multi-class pickling
- PR #1726: Decorator to allocate CuPy arrays with RMM
- PR #1719: UMAP random seed reproducibility
- PR #1748: Test serializing `CumlArray` objects
- PR #1776: Refactoring pca/tsvd distributed
- PR #1762: Update CuPy requirement to 7
- PR #1768: C++: Different input and output types for add and subtract prims
- PR #1790: Add support for multiple seeding in k-means++
- PR #1805: Adding new Dask cuda serializers to naive bayes + a trivial perf update
- PR #1812: C++: bench: UMAP benchmark cases added
- PR #1795: Add capability to build CumlArray from bytearray/memoryview objects
- PR #1824: C++: improving the performance of UMAP algo
- PR #1816: Add ARIMA notebook
- PR #1856: Update docs for 0.13
- PR #1827: Add HPO demo Notebook
- PR #1825: `--nvtx` option in `build.sh`
- PR #1847: Update XGBoost version for CI
- PR #1837: Simplify cuML Array construction
- PR #1848: Rely on subclassing for cuML Array serialization
- PR #1866: Minimizing client memory pressure on Naive Bayes
- PR #1788: Removing complexity bottleneck in S-ARIMA
- PR #1873: Remove usage of nvstring and nvcat from LabelEncoder
- PR #1891: Additional improvements to naive bayes tree reduction

## Bug Fixes
- PR #1835 : Fix calling default RF Classification always
- PT #1904: replace cub sort
- PR #1833: Fix depth issue in shallow RF regression estimators
- PR #1770: Warn that KalmanFilter is deprecated
- PR #1775: Allow CumlArray to work with inputs that have no 'strides' in array interface
- PR #1594: Train-test split is now reproducible
- PR #1590: Fix destination directory structure for run-clang-format.py
- PR #1611: Fixing pickling errors for KNN classifier and regressor
- PR #1617: Fixing pickling issues for SVC and SVR
- PR #1634: Fix title in KNN docs
- PR #1627: Adding a check for multi-class data in RF classification
- PR #1654: Skip treelite patch if its already been applied
- PR #1661: Fix nvstring variable name
- PR #1673: Using struct for caching dlsym state in communicator
- PR #1659: TSNE - introduce 'convert_dtype' and refactor class attr 'Y' to 'embedding_'
- PR #1672: Solver 'svd' in Linear and Ridge Regressors when n_cols=1
- PR #1670: Lasso & ElasticNet - cuml Handle added
- PR #1671: Update for accessing cuDF Series pointer
- PR #1652: Support XGBoost 1.0+ models in FIL
- PR #1702: Fix LightGBM-FIL validation test
- PR #1701: test_score kmeans test passing with newer cupy version
- PR #1706: Remove multi-class bug from QuasiNewton
- PR #1699: Limit CuPy to <7.2 temporarily
- PR #1708: Correctly deallocate cuML handles in Cython
- PR #1730: Fixes to KF for test stability (mainly in CUDA 10.2)
- PR #1729: Fixing naive bayes UCX serialization problem in fit()
- PR #1749: bug fix rf classifier/regressor on seg fault in bench
- PR #1751: Updated RF documentation
- PR #1765: Update the checks for using RF GPU predict
- PR #1787: C++: unit-tests to check for RF accuracy. As well as a bug fix to improve RF accuracy
- PR #1793: Updated fil pyx to solve memory leakage issue
- PR #1810: Quickfix - chunkage in dask make_regression
- PR #1842: DistributedDataHandler not properly setting 'multiple'
- PR #1849: Critical fix in ARIMA initial estimate
- PR #1851: Fix for cuDF behavior change for multidimensional arrays
- PR #1852: Remove Thrust warnings
- PR #1868: Turning off IPC caching until it is fixed in UCX-py/UCX
- PR #1876: UMAP exponential decay parameters fix
- PR #1887: Fix hasattr for missing attributes on base models
- PR #1877: Remove resetting index in shuffling in train_test_split
- PR #1893: Updating UCX in comms to match current UCX-py
- PR #1888: Small train_test_split test fix
- PR #1899: Fix dask `extract_partitions()`, remove transformation as instance variable in PCA and TSVD and match sklearn APIs
- PR #1920: Temporarily raising threshold for UMAP reproducibility tests
- PR #1918: Create memleak fixture to skip memleak tests in CI for now
- PR #1926: Update batch matrix test margins
- PR #1925: Fix failing dask tests
- PR #1936: Update DaskRF regression test to xfail
- PR #1932: Isolating cause of make_blobs failure
- PR #1951: Dask Random forest regression CPU predict bug fix
- PR #1948: Adjust BatchedMargin margin and disable tests temporarily
- PR #1950: Fix UMAP test failure



# cuML 0.12.0 (04 Feb 2020)

## New Features
- PR #1483: prims: Fused L2 distance and nearest-neighbor prim
- PR #1494: bench: ml-prims benchmark
- PR #1514: bench: Fused L2 NN prim benchmark
- PR #1411: Cython side of MNMG OLS
- PR #1520: Cython side of MNMG Ridge Regression
- PR #1516: Suppor Vector Regression (epsilon-SVR)

## Improvements
- PR #1638: Update cuml/docs/README.md
- PR #1468: C++: updates to clang format flow to make it more usable among devs
- PR #1473: C++: lazy initialization of "costly" resources inside cumlHandle
- PR #1443: Added a new overloaded GEMM primitive
- PR #1489: Enabling deep trees using Gather tree builder
- PR #1463: Update FAISS submodule to 1.6.1
- PR #1488: Add codeowners
- PR #1432: Row-major (C-style) GPU arrays for benchmarks
- PR #1490: Use dask master instead of conda package for testing
- PR #1375: Naive Bayes & Distributed Naive Bayes
- PR #1377: Add GPU array support for FIL benchmarking
- PR #1493: kmeans: add tiling support for 1-NN computation and use fusedL2-1NN prim for L2 distance metric
- PR #1532: Update CuPy to >= 6.6 and allow 7.0
- PR #1528: Re-enabling KNN using dynamic library loading for UCX in communicator
- PR #1545: Add conda environment version updates to ci script
- PR #1541: Updates for libcudf++ Python refactor
- PR #1555: FIL-SKL, an SKLearn-based benchmark for FIL
- PR #1537: Improve pickling and scoring suppport for many models to support hyperopt
- PR #1551: Change custom kernel to cupy for col/row order transform
- PR #1533: C++: interface header file separation for SVM
- PR #1560: Helper function to allocate all new CuPy arrays with RMM memory management
- PR #1570: Relax nccl in conda recipes to >=2.4 (matching CI)
- PR #1578: Add missing function information to the cuML documenataion
- PR #1584: Add has_scipy utility function for runtime check
- PR #1583: API docs updates for 0.12
- PR #1591: Updated FIL documentation

## Bug Fixes
- PR #1470: Documentation: add make_regression, fix ARIMA section
- PR #1482: Updated the code to remove sklearn from the mbsgd stress test
- PR #1491: Update dev environments for 0.12
- PR #1512: Updating setup_cpu() in SpeedupComparisonRunner
- PR #1498: Add build.sh to code owners
- PR #1505: cmake: added correct dependencies for prims-bench build
- PR #1534: Removed TODO comment in create_ucp_listeners()
- PR #1548: Fixing umap extra unary op in knn graph
- PR #1547: Fixing MNMG kmeans score. Fixing UMAP pickling before fit(). Fixing UMAP test failures.
- PR #1557: Increasing threshold for kmeans score
- PR #1562: Increasing threshold even higher
- PR #1564: Fixed a typo in function cumlMPICommunicator_impl::syncStream
- PR #1569: Remove Scikit-learn exception and depedenncy in SVM
- PR #1575: Add missing dtype parameter in call to strides to order for CuPy 6.6 code path
- PR #1574: Updated the init file to include SVM
- PR #1589: Fixing the default value for RF and updating mnmg predict to accept cudf
- PR #1601: Fixed wrong datatype used in knn voting kernel

# cuML 0.11.0 (11 Dec 2019)

## New Features

- PR #1295: Cython side of MNMG PCA
- PR #1218: prims: histogram prim
- PR #1129: C++: Separate include folder for C++ API distribution
- PR #1282: OPG KNN MNMG Code (disabled for 0.11)
- PR #1242: Initial implementation of FIL sparse forests
- PR #1194: Initial ARIMA time-series modeling support.
- PR #1286: Importing treelite models as FIL sparse forests
- PR #1285: Fea minimum impurity decrease RF param
- PR #1301: Add make_regression to generate regression datasets
- PR #1322: RF pickling using treelite, protobuf and FIL
- PR #1332: Add option to cuml.dask make_blobs to produce dask array
- PR #1307: Add RF regression benchmark
- PR #1327: Update the code to build treelite with protobuf
- PR #1289: Add Python benchmarking support for FIL
- PR #1371: Cython side of MNMG tSVD
- PR #1386: Expose SVC decision function value

## Improvements
- PR #1170: Use git to clone subprojects instead of git submodules
- PR #1239: Updated the treelite version
- PR #1225: setup.py clone dependencies like cmake and correct include paths
- PR #1224: Refactored FIL to prepare for sparse trees
- PR #1249: Include libcuml.so C API in installed targets
- PR #1259: Conda dev environment updates and use libcumlprims current version in CI
- PR #1277: Change dependency order in cmake for better printing at compile time
- PR #1264: Add -s flag to GPU CI pytest for better error printing
- PR #1271: Updated the Ridge regression documentation
- PR #1283: Updated the cuMl docs to include MBSGD and adjusted_rand_score
- PR #1300: Lowercase parameter versions for FIL algorithms
- PR #1312: Update CuPy to version 6.5 and use conda-forge channel
- PR #1336: Import SciKit-Learn models into FIL
- PR #1314: Added options needed for ASVDb output (CUDA ver, etc.), added option
  to select algos
- PR #1335: Options to print available algorithms and datasets
  in the Python benchmark
- PR #1338: Remove BUILD_ABI references in CI scripts
- PR #1340: Updated unit tests to uses larger dataset
- PR #1351: Build treelite temporarily for GPU CI testing of FIL Scikit-learn
  model importing
- PR #1367: --test-split benchmark parameter for train-test split
- PR #1360: Improved tests for importing SciKit-Learn models into FIL
- PR #1368: Add --num-rows benchmark command line argument
- PR #1351: Build treelite temporarily for GPU CI testing of FIL Scikit-learn model importing
- PR #1366: Modify train_test_split to use CuPy and accept device arrays
- PR #1258: Documenting new MPI communicator for multi-node multi-GPU testing
- PR #1345: Removing deprecated should_downcast argument
- PR #1362: device_buffer in UMAP + Sparse prims
- PR #1376: AUTO value for FIL algorithm
- PR #1408: Updated pickle tests to delete the pre-pickled model to prevent pointer leakage
- PR #1357: Run benchmarks multiple times for CI
- PR #1382: ARIMA optimization: move functions to C++ side
- PR #1392: Updated RF code to reduce duplication of the code
- PR #1444: UCX listener running in its own isolated thread
- PR #1445: Improved performance of FIL sparse trees
- PR #1431: Updated API docs
- PR #1441: Remove unused CUDA conda labels
- PR #1439: Match sklearn 0.22 default n_estimators for RF and fix test errors
- PR #1461: Add kneighbors to API docs

## Bug Fixes
- PR #1281: Making rng.h threadsafe
- PR #1212: Fix cmake git cloning always running configure in subprojects
- PR #1261: Fix comms build errors due to cuml++ include folder changes
- PR #1267: Update build.sh for recent change of building comms in main CMakeLists
- PR #1278: Removed incorrect overloaded instance of eigJacobi
- PR #1302: Updates for numba 0.46
- PR #1313: Updated the RF tests to set the seed and n_streams
- PR #1319: Using machineName arg passed in instead of default for ASV reporting
- PR #1326: Fix illegal memory access in make_regression (bounds issue)
- PR #1330: Fix C++ unit test utils for better handling of differences near zero
- PR #1342: Fix to prevent memory leakage in Lasso and ElasticNet
- PR #1337: Fix k-means init from preset cluster centers
- PR #1354: Fix SVM gamma=scale implementation
- PR #1344: Change other solver based methods to create solver object in init
- PR #1373: Fixing a few small bugs in make_blobs and adding asserts to pytests
- PR #1361: Improve SMO error handling
- PR #1384: Lower expectations on batched matrix tests to prevent CI failures
- PR #1380: Fix memory leaks in ARIMA
- PR #1391: Lower expectations on batched matrix tests even more
- PR #1394: Warning added in svd for cuda version 10.1
- PR #1407: Resolved RF predict issues and updated RF docstring
- PR #1401: Patch for lbfgs solver for logistic regression with no l1 penalty
- PR #1416: train_test_split numba and rmm device_array output bugfix
- PR #1419: UMAP pickle tests are using wrong n_neighbors value for trustworthiness
- PR #1438: KNN Classifier to properly return Dataframe with Dataframe input
- PR #1425: Deprecate seed and use random_state similar to Scikit-learn in train_test_split
- PR #1458: Add joblib as an explicit requirement
- PR #1474: Defer knn mnmg to 0.12 nightly builds and disable ucx-py dependency

# cuML 0.10.0 (16 Oct 2019)

## New Features
- PR #1148: C++ benchmark tool for c++/CUDA code inside cuML
- PR #1071: Selective eigen solver of cuSolver
- PR #1073: Updating RF wrappers to use FIL for GPU accelerated prediction
- PR #1104: CUDA 10.1 support
- PR #1113: prims: new batched make-symmetric-matrix primitive
- PR #1112: prims: new batched-gemv primitive
- PR #855: Added benchmark tools
- PR #1149 Add YYMMDD to version tag for nightly conda packages
- PR #892: General Gram matrices prim
- PR #912: Support Vector Machine
- PR #1274: Updated the RF score function to use GPU predict

## Improvements
- PR #961: High Peformance RF; HIST algo
- PR #1028: Dockerfile updates after dir restructure. Conda env yaml to add statsmodels as a dependency
- PR #1047: Consistent OPG interface for kmeans, based on internal libcumlprims update
- PR #763: Add examples to train_test_split documentation
- PR #1093: Unified inference kernels for different FIL algorithms
- PR #1076: Paying off some UMAP / Spectral tech debt.
- PR #1086: Ensure RegressorMixin scorer uses device arrays
- PR #1110: Adding tests to use default values of parameters of the models
- PR #1108: input_to_host_array function in input_utils for input processing to host arrays
- PR #1114: K-means: Exposing useful params, removing unused params, proxying params in Dask
- PR #1138: Implementing ANY_RANK semantics on irecv
- PR #1142: prims: expose separate InType and OutType for unaryOp and binaryOp
- PR #1115: Moving dask_make_blobs to cuml.dask.datasets. Adding conversion to dask.DataFrame
- PR #1136: CUDA 10.1 CI updates
- PR #1135: K-means: add boundary cases for kmeans||, support finer control with convergence
- PR #1163: Some more correctness improvements. Better verbose printing
- PR #1165: Adding except + in all remaining cython
- PR #1186: Using LocalCUDACluster Pytest fixture
- PR #1173: Docs: Barnes Hut TSNE documentation
- PR #1176: Use new RMM API based on Cython
- PR #1219: Adding custom bench_func and verbose logging to cuml.benchmark
- PR #1247: Improved MNMG RF error checking

## Bug Fixes

- PR #1231: RF respect number of cuda streams from cuml handle
- PR #1230: Rf bugfix memleak in regression
- PR #1208: compile dbscan bug
- PR #1016: Use correct libcumlprims version in GPU CI
- PR #1040: Update version of numba in development conda yaml files
- PR #1043: Updates to accomodate cuDF python code reorganization
- PR #1044: Remove nvidia driver installation from ci/cpu/build.sh
- PR #991: Barnes Hut TSNE Memory Issue Fixes
- PR #1075: Pinning Dask version for consistent CI results
- PR #990: Barnes Hut TSNE Memory Issue Fixes
- PR #1066: Using proper set of workers to destroy nccl comms
- PR #1072: Remove pip requirements and setup
- PR #1074: Fix flake8 CI style check
- PR #1087: Accuracy improvement for sqrt/log in RF max_feature
- PR #1088: Change straggling numba python allocations to use RMM
- PR #1106: Pinning Distributed version to match Dask for consistent CI results
- PR #1116: TSNE CUDA 10.1 Bug Fixes
- PR #1132: DBSCAN Batching Bug Fix
- PR #1162: DASK RF random seed bug fix
- PR #1164: Fix check_dtype arg handling for input_to_dev_array
- PR #1171: SVM prediction bug fix
- PR #1177: Update dask and distributed to 2.5
- PR #1204: Fix SVM crash on Turing
- PR #1199: Replaced sprintf() with snprintf() in THROW()
- PR #1205: Update dask-cuda in yml envs
- PR #1211: Fixing Dask k-means transform bug and adding test
- PR #1236: Improve fix for SMO solvers potential crash on Turing
- PR #1251: Disable compiler optimization for CUDA 10.1 for distance prims
- PR #1260: Small bugfix for major conversion in input_utils
- PR #1276: Fix float64 prediction crash in test_random_forest

# cuML 0.9.0 (21 Aug 2019)

## New Features

- PR #894: Convert RF to treelite format
- PR #826: Jones transformation of params for ARIMA models timeSeries ml-prim
- PR #697: Silhouette Score metric ml-prim
- PR #674: KL Divergence metric ml-prim
- PR #787: homogeneity, completeness and v-measure metrics ml-prim
- PR #711: Mutual Information metric ml-prim
- PR #724: Entropy metric ml-prim
- PR #766: Expose score method based on inertia for KMeans
- PR #823: prims: cluster dispersion metric
- PR #816: Added inverse_transform() for LabelEncoder
- PR #789: prims: sampling without replacement
- PR #813: prims: Col major istance prim
- PR #635: Random Forest & Decision Tree Regression (Single-GPU)
- PR #819: Forest Inferencing Library (FIL)
- PR #829: C++: enable nvtx ranges
- PR #835: Holt-Winters algorithm
- PR #837: treelite for decision forest exchange format
- PR #871: Wrapper for FIL
- PR #870: make_blobs python function
- PR #881: wrappers for accuracy_score and adjusted_rand_score functions
- PR #840: Dask RF classification and regression
- PR #870: make_blobs python function
- PR #879: import of treelite models to FIL
- PR #892: General Gram matrices prim
- PR #883: Adding MNMG Kmeans
- PR #930: Dask RF
- PR #882: TSNE - T-Distributed Stochastic Neighbourhood Embedding
- PR #624: Internals API & Graph Based Dimensionality Reductions Callback
- PR #926: Wrapper for FIL
- PR #994: Adding MPI comm impl for testing / benchmarking MNMG CUDA
- PR #960: Enable using libcumlprims for MG algorithms/prims

## Improvements
- PR #822: build: build.sh update to club all make targets together
- PR #807: Added development conda yml files
- PR #840: Require cmake >= 3.14
- PR #832: Stateless Decision Tree and Random Forest API
- PR #857: Small modifications to comms for utilizing IB w/ Dask
- PR #851: Random forest Stateless API wrappers
- PR #865: High Performance RF
- PR #895: Pretty prints arguments!
- PR #920: Add an empty marker kernel for tracing purposes
- PR #915: syncStream added to cumlCommunicator
- PR #922: Random Forest support in FIL
- PR #911: Update headers to credit CannyLabs BH TSNE implementation
- PR #918: Streamline CUDA_REL environment variable
- PR #924: kmeans: updated APIs to be stateless, refactored code for mnmg support
- PR #950: global_bias support in FIL
- PR #773: Significant improvements to input checking of all classes and common input API for Python
- PR #957: Adding docs to RF & KMeans MNMG. Small fixes for release
- PR #965: Making dask-ml a hard dependency
- PR #976: Update api.rst for new 0.9 classes
- PR #973: Use cudaDeviceGetAttribute instead of relying on cudaDeviceProp object being passed
- PR #978: Update README for 0.9
- PR #1009: Fix references to notebooks-contrib
- PR #1015: Ability to control the number of internal streams in cumlHandle_impl via cumlHandle
- PR #1175: Add more modules to docs ToC

## Bug Fixes

- PR #923: Fix misshapen level/trend/season HoltWinters output
- PR #831: Update conda package dependencies to cudf 0.9
- PR #772: Add missing cython headers to SGD and CD
- PR #849: PCA no attribute trans_input_ transform bug fix
- PR #869: Removing incorrect information from KNN Docs
- PR #885: libclang installation fix for GPUCI
- PR #896: Fix typo in comms build instructions
- PR #921: Fix build scripts using incorrect cudf version
- PR #928: TSNE Stability Adjustments
- PR #934: Cache cudaDeviceProp in cumlHandle for perf reasons
- PR #932: Change default param value for RF classifier
- PR #949: Fix dtype conversion tests for unsupported cudf dtypes
- PR #908: Fix local build generated file ownerships
- PR #983: Change RF max_depth default to 16
- PR #987: Change default values for knn
- PR #988: Switch to exact tsne
- PR #991: Cleanup python code in cuml.dask.cluster
- PR #996: ucx_initialized being properly set in CommsContext
- PR #1007: Throws a well defined error when mutigpu is not enabled
- PR #1018: Hint location of nccl in build.sh for CI
- PR #1022: Using random_state to make K-Means MNMG tests deterministic
- PR #1034: Fix typos and formatting issues in RF docs
- PR #1052: Fix the rows_sample dtype to float

# cuML 0.8.0 (27 June 2019)

## New Features

- PR #652: Adjusted Rand Index metric ml-prim
- PR #679: Class label manipulation ml-prim
- PR #636: Rand Index metric ml-prim
- PR #515: Added Random Projection feature
- PR #504: Contingency matrix ml-prim
- PR #644: Add train_test_split utility for cuDF dataframes
- PR #612: Allow Cuda Array Interface, Numba inputs and input code refactor
- PR #641: C: Separate C-wrapper library build to generate libcuml.so
- PR #631: Add nvcategory based ordinal label encoder
- PR #681: Add MBSGDClassifier and MBSGDRegressor classes around SGD
- PR #705: Quasi Newton solver and LogisticRegression Python classes
- PR #670: Add test skipping functionality to build.sh
- PR #678: Random Forest Python class
- PR #684: prims: make_blobs primitive
- PR #673: prims: reduce cols by key primitive
- PR #812: Add cuML Communications API & consolidate Dask cuML

## Improvements

- PR #597: C++ cuML and ml-prims folder refactor
- PR #590: QN Recover from numeric errors
- PR #482: Introduce cumlHandle for pca and tsvd
- PR #573: Remove use of unnecessary cuDF column and series copies
- PR #601: Cython PEP8 cleanup and CI integration
- PR #596: Introduce cumlHandle for ols and ridge
- PR #579: Introduce cumlHandle for cd and sgd, and propagate C++ errors in cython level for cd and sgd
- PR #604: Adding cumlHandle to kNN, spectral methods, and UMAP
- PR #616: Enable clang-format for enforcing coding style
- PR #618: CI: Enable copyright header checks
- PR #622: Updated to use 0.8 dependencies
- PR #626: Added build.sh script, updated CI scripts and documentation
- PR #633: build: Auto-detection of GPU_ARCHS during cmake
- PR #650: Moving brute force kNN to prims. Creating stateless kNN API.
- PR #662: C++: Bulk clang-format updates
- PR #671: Added pickle pytests and correct pickling of Base class
- PR #675: atomicMin/Max(float, double) with integer atomics and bit flipping
- PR #677: build: 'deep-clean' to build.sh to clean faiss build as well
- PR #683: Use stateless c++ API in KNN so that it can be pickled properly
- PR #686: Use stateless c++ API in UMAP so that it can be pickled properly
- PR #695: prims: Refactor pairwise distance
- PR #707: Added stress test and updated documentation for RF
- PR #701: Added emacs temporary file patterns to .gitignore
- PR #606: C++: Added tests for host_buffer and improved device_buffer and host_buffer implementation
- PR #726: Updated RF docs and stress test
- PR #730: Update README and RF docs for 0.8
- PR #744: Random projections generating binomial on device. Fixing tests.
- PR #741: Update API docs for 0.8
- PR #754: Pickling of UMAP/KNN
- PR #753: Made PCA and TSVD picklable
- PR #746: LogisticRegression and QN API docstrings
- PR #820: Updating DEVELOPER GUIDE threading guidelines

## Bug Fixes
- PR #584: Added missing virtual destructor to deviceAllocator and hostAllocator
- PR #620: C++: Removed old unit-test files in ml-prims
- PR #627: C++: Fixed dbscan crash issue filed in 613
- PR #640: Remove setuptools from conda run dependency
- PR #646: Update link in contributing.md
- PR #649: Bug fix to LinAlg::reduce_rows_by_key prim filed in issue #648
- PR #666: fixes to gitutils.py to resolve both string decode and handling of uncommitted files
- PR #676: Fix template parameters in `bernoulli()` implementation.
- PR #685: Make CuPy optional to avoid nccl conda package conflicts
- PR #687: prims: updated tolerance for reduce_cols_by_key unit-tests
- PR #689: Removing extra prints from NearestNeighbors cython
- PR #718: Bug fix for DBSCAN and increasing batch size of sgd
- PR #719: Adding additional checks for dtype of the data
- PR #736: Bug fix for RF wrapper and .cu print function
- PR #547: Fixed issue if C++ compiler is specified via CXX during configure.
- PR #759: Configure Sphinx to render params correctly
- PR #762: Apply threshold to remove flakiness of UMAP tests.
- PR #768: Fixing memory bug from stateless refactor
- PR #782: Nearest neighbors checking properly whether memory should be freed
- PR #783: UMAP was using wrong size for knn computation
- PR #776: Hotfix for self.variables in RF
- PR #777: Fix numpy input bug
- PR #784: Fix jit of shuffle_idx python function
- PR #790: Fix rows_sample input type for RF
- PR #793: Fix for dtype conversion utility for numba arrays without cupy installed
- PR #806: Add a seed for sklearn model in RF test file
- PR #843: Rf quantile fix

# cuML 0.7.0 (10 May 2019)

## New Features

- PR #405: Quasi-Newton GLM Solvers
- PR #277: Add row- and column-wise weighted mean primitive
- PR #424: Add a grid-sync struct for inter-block synchronization
- PR #430: Add R-Squared Score to ml primitives
- PR #463: Add matrix gather to ml primitives
- PR #435: Expose cumlhandle in cython + developer guide
- PR #455: Remove default-stream arguement across ml-prims and cuML
- PR #375: cuml cpp shared library renamed to libcuml++.so
- PR #460: Random Forest & Decision Trees (Single-GPU, Classification)
- PR #491: Add doxygen build target for ml-prims
- PR #505: Add R-Squared Score to python interface
- PR #507: Add coordinate descent for lasso and elastic-net
- PR #511: Add a minmax ml-prim
- PR #516: Added Trustworthiness score feature
- PR #520: Add local build script to mimic gpuCI
- PR #503: Add column-wise matrix sort primitive
- PR #525: Add docs build script to cuML
- PR #528: Remove current KMeans and replace it with a new single GPU implementation built using ML primitives

## Improvements

- PR #481: Refactoring Quasi-Newton to use cumlHandle
- PR #467: Added validity check on cumlHandle_t
- PR #461: Rewrote permute and added column major version
- PR #440: README updates
- PR #295: Improve build-time and the interface e.g., enable bool-OutType, for distance()
- PR #390: Update docs version
- PR #272: Add stream parameters to cublas and cusolver wrapper functions
- PR #447: Added building and running mlprims tests to CI
- PR #445: Lower dbscan memory usage by computing adjacency matrix directly
- PR #431: Add support for fancy iterator input types to LinAlg::reduce_rows_by_key
- PR #394: Introducing cumlHandle API to dbscan and add example
- PR #500: Added CI check for black listed CUDA Runtime API calls
- PR #475: exposing cumlHandle for dbscan from python-side
- PR #395: Edited the CONTRIBUTING.md file
- PR #407: Test files to run stress, correctness and unit tests for cuml algos
- PR #512: generic copy method for copying buffers between device/host
- PR #533: Add cudatoolkit conda dependency
- PR #524: Use cmake find blas and find lapack to pass configure options to faiss
- PR #527: Added notes on UMAP differences from reference implementation
- PR #540: Use latest release version in update-version CI script
- PR #552: Re-enable assert in kmeans tests with xfail as needed
- PR #581: Add shared memory fast col major to row major function back with bound checks
- PR #592: More efficient matrix copy/reverse methods
- PR #721: Added pickle tests for DBSCAN and Random Projections

## Bug Fixes

- PR #334: Fixed segfault in `ML::cumlHandle_impl::destroyResources`
- PR #349: Developer guide clarifications for cumlHandle and cumlHandle_impl
- PR #398: Fix CI scripts to allow nightlies to be uploaded
- PR #399: Skip PCA tests to allow CI to run with driver 418
- PR #422: Issue in the PCA tests was solved and CI can run with driver 418
- PR #409: Add entry to gitmodules to ignore build artifacts
- PR #412: Fix for svdQR function in ml-prims
- PR #438: Code that depended on FAISS was building everytime.
- PR #358: Fixed an issue when switching streams on MLCommon::device_buffer and MLCommon::host_buffer
- PR #434: Fixing bug in CSR tests
- PR #443: Remove defaults channel from ci scripts
- PR #384: 64b index arithmetic updates to the kernels inside ml-prims
- PR #459: Fix for runtime library path of pip package
- PR #464: Fix for C++11 destructor warning in qn
- PR #466: Add support for column-major in LinAlg::*Norm methods
- PR #465: Fixing deadlock issue in GridSync due to consecutive sync calls
- PR #468: Fix dbscan example build failure
- PR #470: Fix resource leakage in Kalman filter python wrapper
- PR #473: Fix gather ml-prim test for change in rng uniform API
- PR #477: Fixes default stream initialization in cumlHandle
- PR #480: Replaced qn_fit() declaration with #include of file containing definition to fix linker error
- PR #495: Update cuDF and RMM versions in GPU ci test scripts
- PR #499: DEVELOPER_GUIDE.md: fixed links and clarified ML::detail::streamSyncer example
- PR #506: Re enable ml-prim tests in CI
- PR #508: Fix for an error with default argument in LinAlg::meanSquaredError
- PR #519: README.md Updates and adding BUILD.md back
- PR #526: Fix the issue of wrong results when fit and transform of PCA are called separately
- PR #531: Fixing missing arguments in updateDevice() for RF
- PR #543: Exposing dbscan batch size through cython API and fixing broken batching
- PR #551: Made use of ZLIB_LIBRARIES consistent between ml_test and ml_mg_test
- PR #557: Modified CI script to run cuML tests before building mlprims and removed lapack flag
- PR #578: Updated Readme.md to add lasso and elastic-net
- PR #580: Fixing cython garbage collection bug in KNN
- PR #577: Use find libz in prims cmake
- PR #594: fixed cuda-memcheck mean_center test failures


# cuML 0.6.1 (09 Apr 2019)

## Bug Fixes

- PR #462 Runtime library path fix for cuML pip package


# cuML 0.6.0 (22 Mar 2019)

## New Features

- PR #249: Single GPU Stochastic Gradient Descent for linear regression, logistic regression, and linear svm with L1, L2, and elastic-net penalties.
- PR #247: Added "proper" CUDA API to cuML
- PR #235: NearestNeighbors MG Support
- PR #261: UMAP Algorithm
- PR #290: NearestNeighbors numpy MG Support
- PR #303: Reusable spectral embedding / clustering
- PR #325: Initial support for single process multi-GPU OLS and tSVD
- PR #271: Initial support for hyperparameter optimization with dask for many models

## Improvements

- PR #144: Dockerfile update and docs for LinearRegression and Kalman Filter.
- PR #168: Add /ci/gpu/build.sh file to cuML
- PR #167: Integrating full-n-final ml-prims repo inside cuml
- PR #198: (ml-prims) Removal of *MG calls + fixed a bug in permute method
- PR #194: Added new ml-prims for supporting LASSO regression.
- PR #114: Building faiss C++ api into libcuml
- PR #64: Using FAISS C++ API in cuML and exposing bindings through cython
- PR #208: Issue ml-common-3: Math.h: swap thrust::for_each with binaryOp,unaryOp
- PR #224: Improve doc strings for readable rendering with readthedocs
- PR #209: Simplify README.md, move build instructions to BUILD.md
- PR #218: Fix RNG to use given seed and adjust RNG test tolerances.
- PR #225: Support for generating random integers
- PR #215: Refactored LinAlg::norm to Stats::rowNorm and added Stats::colNorm
- PR #234: Support for custom output type and passing index value to main_op in *Reduction kernels
- PR #230: Refactored the cuda_utils header
- PR #236: Refactored cuml python package structure to be more sklearn like
- PR #232: Added reduce_rows_by_key
- PR #246: Support for 2 vectors in the matrix vector operator
- PR #244: Fix for single GPU OLS and Ridge to support one column training data
- PR #271: Added get_params and set_params functions for linear and ridge regression
- PR #253: Fix for issue #250-reduce_rows_by_key failed memcheck for small nkeys
- PR #269: LinearRegression, Ridge Python docs update and cleaning
- PR #322: set_params updated
- PR #237: Update build instructions
- PR #275: Kmeans use of faster gpu_matrix
- PR #288: Add n_neighbors to NearestNeighbors constructor
- PR #302: Added FutureWarning for deprecation of current kmeans algorithm
- PR #312: Last minute cleanup before release
- PR #315: Documentation updating and enhancements
- PR #330: Added ignored argument to pca.fit_transform to map to sklearn's implemenation
- PR #342: Change default ABI to ON
- PR #572: Pulling DBSCAN components into reusable primitives


## Bug Fixes

- PR #193: Fix AttributeError in PCA and TSVD
- PR #211: Fixing inconsistent use of proper batch size calculation in DBSCAN
- PR #202: Adding back ability for users to define their own BLAS
- PR #201: Pass CMAKE CUDA path to faiss/configure script
- PR #200 Avoid using numpy via cimport in KNN
- PR #228: Bug fix: LinAlg::unaryOp with 0-length input
- PR #279: Removing faiss-gpu references in README
- PR #321: Fix release script typo
- PR #327: Update conda requirements for version 0.6 requirements
- PR #352: Correctly calculating numpy chunk sizing for kNN
- PR #345: Run python import as part of package build to trigger compilation
- PR #347: Lowering memory usage of kNN.
- PR #355: Fixing issues with very large numpy inputs to SPMG OLS and tSVD.
- PR #357: Removing FAISS requirement from README
- PR #362: Fix for matVecOp crashing on large input sizes
- PR #366: Index arithmetic issue fix with TxN_t class
- PR #376: Disabled kmeans tests since they are currently too sensitive (see #71)
- PR #380: Allow arbitrary data size on ingress for numba_utils.row_matrix
- PR #385: Fix for long import cuml time in containers and fix for setup_pip
- PR #630: Fixing a missing kneighbors in nearest neighbors python proxy

# cuML 0.5.1 (05 Feb 2019)

## Bug Fixes

- PR #189 Avoid using numpy via cimport to prevent ABI issues in Cython compilation


# cuML 0.5.0 (28 Jan 2019)

## New Features

- PR #66: OLS Linear Regression
- PR #44: Distance calculation ML primitives
- PR #69: Ridge (L2 Regularized) Linear Regression
- PR #103: Linear Kalman Filter
- PR #117: Pip install support
- PR #64: Device to device support from cuML device pointers into FAISS

## Improvements

- PR #56: Make OpenMP optional for building
- PR #67: Github issue templates
- PR #44: Refactored DBSCAN to use ML primitives
- PR #91: Pytest cleanup and sklearn toyset datasets based pytests for kmeans and dbscan
- PR #75: C++ example to use kmeans
- PR #117: Use cmake extension to find any zlib installed in system
- PR #94: Add cmake flag to set ABI compatibility
- PR #139: Move thirdparty submodules to root and add symlinks to new locations
- PR #151: Replace TravisCI testing and conda pkg builds with gpuCI
- PR #164: Add numba kernel for faster column to row major transform
- PR #114: Adding FAISS to cuml build

## Bug Fixes

- PR #48: CUDA 10 compilation warnings fix
- PR #51: Fixes to Dockerfile and docs for new build system
- PR #72: Fixes for GCC 7
- PR #96: Fix for kmeans stack overflow with high number of clusters
- PR #105: Fix for AttributeError in kmeans fit method
- PR #113: Removed old  glm python/cython files
- PR #118: Fix for AttributeError in kmeans predict method
- PR #125: Remove randomized solver option from PCA python bindings


# cuML 0.4.0 (05 Dec 2018)

## New Features

## Improvements

- PR #42: New build system: separation of libcuml.so and cuml python package
- PR #43: Added changelog.md

## Bug Fixes


# cuML 0.3.0 (30 Nov 2018)

## New Features

- PR #33: Added ability to call cuML algorithms using numpy arrays

## Improvements

- PR #24: Fix references of python package from cuML to cuml and start using versioneer for better versioning
- PR #40: Added support for refactored cuDF 0.3.0, updated Conda files
- PR #33: Major python test cleaning, all tests pass with cuDF 0.2.0 and 0.3.0. Preparation for new build system
- PR #34: Updated batch count calculation logic in DBSCAN
- PR #35: Beginning of DBSCAN refactor to use cuML mlprims and general improvements

## Bug Fixes

- PR #30: Fixed batch size bug in DBSCAN that caused crash. Also fixed various locations for potential integer overflows
- PR #28: Fix readthedocs build documentation
- PR #29: Fix pytests for cuml name change from cuML
- PR #33: Fixed memory bug that would cause segmentation faults due to numba releasing memory before it was used. Also fixed row major/column major bugs for different algorithms
- PR #36: Fix kmeans gtest to use device data
- PR #38: cuda\_free bug removed that caused google tests to sometimes pass and sometimes fail randomly
- PR #39: Updated cmake to correctly link with CUDA libraries, add CUDA runtime linking and include source files in compile target

# cuML 0.2.0 (02 Nov 2018)

## New Features

- PR #11: Kmeans algorithm added
- PR #7: FAISS KNN wrapper added
- PR #21: Added Conda install support

## Improvements

- PR #15: Added compatibility with cuDF (from prior pyGDF)
- PR #13: Added FAISS to Dockerfile
- PR #21: Added TravisCI build system for CI and Conda builds

## Bug Fixes

- PR #4: Fixed explained variance bug in TSVD
- PR #5: Notebook bug fixes and updated results


# cuML 0.1.0

Initial release including PCA, TSVD, DBSCAN, ml-prims and cython wrappers<|MERGE_RESOLUTION|>--- conflicted
+++ resolved
@@ -122,15 +122,12 @@
 - PR #2179: Fix clang tools version in libcuml recipe
 - PR #2183: Fix RAFT in nightly package
 - PR #2191: Fix placement of SVM parameter documentation and add examples
-<<<<<<< HEAD
 - PR #2215: Fix the printing of forest object
-=======
 - PR #2217: Fix opg_utils naming to fix singlegpu build
 - PR #2223: Fix bug in ARIMA C++ benchmark
 - PR #2224: Temporary fix for CI until new Dask version is released
 - PR #2228: Update to use __reduce_ex__ in CumlArray to override cudf.Buffer
 - PR #2249: Fix bug in UMAP continuous target metrics
->>>>>>> 4c92e67a
 
 # cuML 0.13.0 (Date TBD)
 
