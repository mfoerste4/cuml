--- conflicted
+++ resolved
@@ -21,11 +21,8 @@
 - PR #2032: Reduce number of tests for MBSGD to improve CI running time
 - PR #2031: Encapsulating UCX-py interactions in singleton
 - PR #2029: Add C++ ARIMA log-likelihood benchmark
-<<<<<<< HEAD
 - PR #2053: Introduce verbosity level in C++ layer instead of boolean `verbose` flag
-=======
 - PR #2047: Make internal streams non-blocking w.r.t. NULL stream
->>>>>>> d43d67b0
 - PR #2058: Use CumlArray in Random Projection
 
 ## Bug Fixes
