# cuML 0.13.0 (Date TBD)

## New Features
- PR #1586: Seasonal ARIMA
- PR #1683: cuml.dask make_regression
- PR #1689: Add framework for cuML Dask serializers
- PR #1714: Add `print_env.sh` file to gather important environment details

## Improvements
- PR #1644: Add `predict_proba()` for FIL binary classifier
- PR #1620: Pickling tests now automatically finds all model classes inheriting from cuml.Base
- PR #1637: Update to newer treelite version with XGBoost 1.0 compatibility
- PR #1632: Fix MBSGD models inheritance, they now inherits from cuml.Base
- PR #1628: Remove submodules from cuML
- PR #1649: Add the fil_sparse_format variable option to RF API
- PR #1647: storage_type=AUTO uses SPARSE for large models
- PR #1668: Update the warning statement thrown in RF when the seed is set but n_streams is not 1
- PR #1662: use of direct cusparse calls for coo2csr, instead of depending on nvgraph
- PR #1697: Making trustworthiness batchable and using proper workspace
- PR #1721: Improving UMAP pytests
- PR #1717: Call `rmm_cupy_allocator` for CuPy allocations
- PR #1718: Import `using_allocator` from `cupy.cuda`

## Bug Fixes
- PR #1594: Train-test split is now reproducible
- PR #1590: Fix destination directory structure for run-clang-format.py
- PR #1611: Fixing pickling errors for KNN classifier and regressor
- PR #1617: Fixing pickling issues for SVC and SVR
- PR #1634: Fix title in KNN docs
- PR #1627: Adding a check for multi-class data in RF classification
- PR #1654: Skip treelite patch if its already been applied
- PR #1661: Fix nvstring variable name
- PR #1673: Using struct for caching dlsym state in communicator
- PR #1659: TSNE - introduce 'convert_dtype' and refactor class attr 'Y' to 'embedding_'
- PR #1672: Solver 'svd' in Linear and Ridge Regressors when n_cols=1
- PR #1670: Lasso & ElasticNet - cuml Handle added
- PR #1671: Update for accessing cuDF Series pointer
- PR #1652: Support XGBoost 1.0+ models in FIL
<<<<<<< HEAD
- PR #1702: Fix LightGBM-FIL validation test
- PR #1701: test_score kmeans test passing with newer cupy version
=======
>>>>>>> 58ab6530
- PR #1706: Remove multi-class bug from QuasiNewton
- PR #1699: Limit CuPy to <7.2 temporarily
- PR #1708: Correctly deallocate cuML handles in Cython

# cuML 0.12.0 (Date TBD)

## New Features
- PR #1483: prims: Fused L2 distance and nearest-neighbor prim
- PR #1494: bench: ml-prims benchmark
- PR #1514: bench: Fused L2 NN prim benchmark
- PR #1411: Cython side of MNMG OLS
- PR #1520: Cython side of MNMG Ridge Regression
- PR #1516: Suppor Vector Regression (epsilon-SVR)

## Improvements
- PR #1638: Update cuml/docs/README.md
- PR #1468: C++: updates to clang format flow to make it more usable among devs
- PR #1473: C++: lazy initialization of "costly" resources inside cumlHandle
- PR #1443: Added a new overloaded GEMM primitive
- PR #1489: Enabling deep trees using Gather tree builder
- PR #1463: Update FAISS submodule to 1.6.1
- PR #1488: Add codeowners
- PR #1432: Row-major (C-style) GPU arrays for benchmarks
- PR #1490: Use dask master instead of conda package for testing
- PR #1375: Naive Bayes & Distributed Naive Bayes
- PR #1377: Add GPU array support for FIL benchmarking
- PR #1493: kmeans: add tiling support for 1-NN computation and use fusedL2-1NN prim for L2 distance metric
- PR #1532: Update CuPy to >= 6.6 and allow 7.0
- PR #1528: Re-enabling KNN using dynamic library loading for UCX in communicator
- PR #1545: Add conda environment version updates to ci script
- PR #1541: Updates for libcudf++ Python refactor
- PR #1537: Improve pickling and scoring suppport for many models to support hyperopt
- PR #1551: Change custom kernel to cupy for col/row order transform
- PR #1533: C++: interface header file separation for SVM
- PR #1560: Helper function to allocate all new CuPy arrays with RMM memory management
- PR #1570: Relax nccl in conda recipes to >=2.4 (matching CI)
- PR #1578: Add missing function information to the cuML documenataion
- PR #1584: Add has_scipy utility function for runtime check
- PR #1583: API docs updates for 0.12
- PR #1591: Updated FIL documentation

## Bug Fixes
- PR #1470: Documentation: add make_regression, fix ARIMA section
- PR #1482: Updated the code to remove sklearn from the mbsgd stress test
- PR #1491: Update dev environments for 0.12
- PR #1512: Updating setup_cpu() in SpeedupComparisonRunner
- PR #1498: Add build.sh to code owners
- PR #1505: cmake: added correct dependencies for prims-bench build
- PR #1534: Removed TODO comment in create_ucp_listeners()
- PR #1548: Fixing umap extra unary op in knn graph
- PR #1547: Fixing MNMG kmeans score. Fixing UMAP pickling before fit(). Fixing UMAP test failures.
- PR #1557: Increasing threshold for kmeans score
- PR #1562: Increasing threshold even higher
- PR #1564: Fixed a typo in function cumlMPICommunicator_impl::syncStream
- PR #1569: Remove Scikit-learn exception and depedenncy in SVM
- PR #1575: Add missing dtype parameter in call to strides to order for CuPy 6.6 code path
- PR #1574: Updated the init file to include SVM
- PR #1589: Fixing the default value for RF and updating mnmg predict to accept cudf
- PR #1601: Fixed wrong datatype used in knn voting kernel

# cuML 0.11.0 (11 Dec 2019)

## New Features

- PR #1295: Cython side of MNMG PCA
- PR #1218: prims: histogram prim
- PR #1129: C++: Separate include folder for C++ API distribution
- PR #1282: OPG KNN MNMG Code (disabled for 0.11)
- PR #1242: Initial implementation of FIL sparse forests
- PR #1194: Initial ARIMA time-series modeling support.
- PR #1286: Importing treelite models as FIL sparse forests
- PR #1285: Fea minimum impurity decrease RF param
- PR #1301: Add make_regression to generate regression datasets
- PR #1322: RF pickling using treelite, protobuf and FIL
- PR #1332: Add option to cuml.dask make_blobs to produce dask array
- PR #1307: Add RF regression benchmark
- PR #1327: Update the code to build treelite with protobuf
- PR #1289: Add Python benchmarking support for FIL
- PR #1371: Cython side of MNMG tSVD
- PR #1386: Expose SVC decision function value

## Improvements
- PR #1170: Use git to clone subprojects instead of git submodules
- PR #1239: Updated the treelite version
- PR #1225: setup.py clone dependencies like cmake and correct include paths
- PR #1224: Refactored FIL to prepare for sparse trees
- PR #1249: Include libcuml.so C API in installed targets
- PR #1259: Conda dev environment updates and use libcumlprims current version in CI
- PR #1277: Change dependency order in cmake for better printing at compile time
- PR #1264: Add -s flag to GPU CI pytest for better error printing
- PR #1271: Updated the Ridge regression documentation
- PR #1283: Updated the cuMl docs to include MBSGD and adjusted_rand_score
- PR #1300: Lowercase parameter versions for FIL algorithms
- PR #1312: Update CuPy to version 6.5 and use conda-forge channel
- PR #1336: Import SciKit-Learn models into FIL
- PR #1314: Added options needed for ASVDb output (CUDA ver, etc.), added option
  to select algos
- PR #1335: Options to print available algorithms and datasets
  in the Python benchmark
- PR #1338: Remove BUILD_ABI references in CI scripts
- PR #1340: Updated unit tests to uses larger dataset
- PR #1351: Build treelite temporarily for GPU CI testing of FIL Scikit-learn
  model importing
- PR #1367: --test-split benchmark parameter for train-test split
- PR #1360: Improved tests for importing SciKit-Learn models into FIL
- PR #1368: Add --num-rows benchmark command line argument
- PR #1351: Build treelite temporarily for GPU CI testing of FIL Scikit-learn model importing
- PR #1366: Modify train_test_split to use CuPy and accept device arrays
- PR #1258: Documenting new MPI communicator for multi-node multi-GPU testing
- PR #1345: Removing deprecated should_downcast argument
- PR #1362: device_buffer in UMAP + Sparse prims
- PR #1376: AUTO value for FIL algorithm
- PR #1408: Updated pickle tests to delete the pre-pickled model to prevent pointer leakage
- PR #1357: Run benchmarks multiple times for CI
- PR #1382: ARIMA optimization: move functions to C++ side
- PR #1392: Updated RF code to reduce duplication of the code
- PR #1444: UCX listener running in its own isolated thread
- PR #1445: Improved performance of FIL sparse trees
- PR #1431: Updated API docs
- PR #1441: Remove unused CUDA conda labels
- PR #1439: Match sklearn 0.22 default n_estimators for RF and fix test errors
- PR #1461: Add kneighbors to API docs

## Bug Fixes
- PR #1281: Making rng.h threadsafe
- PR #1212: Fix cmake git cloning always running configure in subprojects
- PR #1261: Fix comms build errors due to cuml++ include folder changes
- PR #1267: Update build.sh for recent change of building comms in main CMakeLists
- PR #1278: Removed incorrect overloaded instance of eigJacobi
- PR #1302: Updates for numba 0.46
- PR #1313: Updated the RF tests to set the seed and n_streams
- PR #1319: Using machineName arg passed in instead of default for ASV reporting
- PR #1326: Fix illegal memory access in make_regression (bounds issue)
- PR #1330: Fix C++ unit test utils for better handling of differences near zero
- PR #1342: Fix to prevent memory leakage in Lasso and ElasticNet
- PR #1337: Fix k-means init from preset cluster centers
- PR #1354: Fix SVM gamma=scale implementation
- PR #1344: Change other solver based methods to create solver object in init
- PR #1373: Fixing a few small bugs in make_blobs and adding asserts to pytests
- PR #1361: Improve SMO error handling
- PR #1384: Lower expectations on batched matrix tests to prevent CI failures
- PR #1380: Fix memory leaks in ARIMA
- PR #1391: Lower expectations on batched matrix tests even more
- PR #1394: Warning added in svd for cuda version 10.1
- PR #1407: Resolved RF predict issues and updated RF docstring
- PR #1401: Patch for lbfgs solver for logistic regression with no l1 penalty
- PR #1416: train_test_split numba and rmm device_array output bugfix
- PR #1419: UMAP pickle tests are using wrong n_neighbors value for trustworthiness
- PR #1438: KNN Classifier to properly return Dataframe with Dataframe input
- PR #1425: Deprecate seed and use random_state similar to Scikit-learn in train_test_split
- PR #1458: Add joblib as an explicit requirement
- PR #1474: Defer knn mnmg to 0.12 nightly builds and disable ucx-py dependency

# cuML 0.10.0 (16 Oct 2019)

## New Features
- PR #1148: C++ benchmark tool for c++/CUDA code inside cuML
- PR #1071: Selective eigen solver of cuSolver
- PR #1073: Updating RF wrappers to use FIL for GPU accelerated prediction
- PR #1104: CUDA 10.1 support
- PR #1113: prims: new batched make-symmetric-matrix primitive
- PR #1112: prims: new batched-gemv primitive
- PR #855: Added benchmark tools
- PR #1149 Add YYMMDD to version tag for nightly conda packages
- PR #892: General Gram matrices prim
- PR #912: Support Vector Machine
- PR #1274: Updated the RF score function to use GPU predict

## Improvements
- PR #961: High Peformance RF; HIST algo
- PR #1028: Dockerfile updates after dir restructure. Conda env yaml to add statsmodels as a dependency
- PR #1047: Consistent OPG interface for kmeans, based on internal libcumlprims update
- PR #763: Add examples to train_test_split documentation
- PR #1093: Unified inference kernels for different FIL algorithms
- PR #1076: Paying off some UMAP / Spectral tech debt.
- PR #1086: Ensure RegressorMixin scorer uses device arrays
- PR #1110: Adding tests to use default values of parameters of the models
- PR #1108: input_to_host_array function in input_utils for input processing to host arrays
- PR #1114: K-means: Exposing useful params, removing unused params, proxying params in Dask
- PR #1138: Implementing ANY_RANK semantics on irecv
- PR #1142: prims: expose separate InType and OutType for unaryOp and binaryOp
- PR #1115: Moving dask_make_blobs to cuml.dask.datasets. Adding conversion to dask.DataFrame
- PR #1136: CUDA 10.1 CI updates
- PR #1135: K-means: add boundary cases for kmeans||, support finer control with convergence
- PR #1163: Some more correctness improvements. Better verbose printing
- PR #1165: Adding except + in all remaining cython
- PR #1186: Using LocalCUDACluster Pytest fixture
- PR #1173: Docs: Barnes Hut TSNE documentation
- PR #1176: Use new RMM API based on Cython
- PR #1219: Adding custom bench_func and verbose logging to cuml.benchmark
- PR #1247: Improved MNMG RF error checking

## Bug Fixes

- PR #1231: RF respect number of cuda streams from cuml handle
- PR #1230: Rf bugfix memleak in regression
- PR #1208: compile dbscan bug
- PR #1016: Use correct libcumlprims version in GPU CI
- PR #1040: Update version of numba in development conda yaml files
- PR #1043: Updates to accomodate cuDF python code reorganization
- PR #1044: Remove nvidia driver installation from ci/cpu/build.sh
- PR #991: Barnes Hut TSNE Memory Issue Fixes
- PR #1075: Pinning Dask version for consistent CI results
- PR #990: Barnes Hut TSNE Memory Issue Fixes
- PR #1066: Using proper set of workers to destroy nccl comms
- PR #1072: Remove pip requirements and setup
- PR #1074: Fix flake8 CI style check
- PR #1087: Accuracy improvement for sqrt/log in RF max_feature
- PR #1088: Change straggling numba python allocations to use RMM
- PR #1106: Pinning Distributed version to match Dask for consistent CI results
- PR #1116: TSNE CUDA 10.1 Bug Fixes
- PR #1132: DBSCAN Batching Bug Fix
- PR #1162: DASK RF random seed bug fix
- PR #1164: Fix check_dtype arg handling for input_to_dev_array
- PR #1171: SVM prediction bug fix
- PR #1177: Update dask and distributed to 2.5
- PR #1204: Fix SVM crash on Turing
- PR #1199: Replaced sprintf() with snprintf() in THROW()
- PR #1205: Update dask-cuda in yml envs
- PR #1211: Fixing Dask k-means transform bug and adding test
- PR #1236: Improve fix for SMO solvers potential crash on Turing
- PR #1251: Disable compiler optimization for CUDA 10.1 for distance prims
- PR #1260: Small bugfix for major conversion in input_utils
- PR #1276: Fix float64 prediction crash in test_random_forest

# cuML 0.9.0 (21 Aug 2019)

## New Features

- PR #894: Convert RF to treelite format
- PR #826: Jones transformation of params for ARIMA models timeSeries ml-prim
- PR #697: Silhouette Score metric ml-prim
- PR #674: KL Divergence metric ml-prim
- PR #787: homogeneity, completeness and v-measure metrics ml-prim
- PR #711: Mutual Information metric ml-prim
- PR #724: Entropy metric ml-prim
- PR #766: Expose score method based on inertia for KMeans
- PR #823: prims: cluster dispersion metric
- PR #816: Added inverse_transform() for LabelEncoder
- PR #789: prims: sampling without replacement
- PR #813: prims: Col major istance prim
- PR #635: Random Forest & Decision Tree Regression (Single-GPU)
- PR #819: Forest Inferencing Library (FIL)
- PR #829: C++: enable nvtx ranges
- PR #835: Holt-Winters algorithm
- PR #837: treelite for decision forest exchange format
- PR #871: Wrapper for FIL
- PR #870: make_blobs python function
- PR #881: wrappers for accuracy_score and adjusted_rand_score functions
- PR #840: Dask RF classification and regression
- PR #870: make_blobs python function
- PR #879: import of treelite models to FIL
- PR #892: General Gram matrices prim
- PR #883: Adding MNMG Kmeans
- PR #930: Dask RF
- PR #882: TSNE - T-Distributed Stochastic Neighbourhood Embedding
- PR #624: Internals API & Graph Based Dimensionality Reductions Callback
- PR #926: Wrapper for FIL
- PR #994: Adding MPI comm impl for testing / benchmarking MNMG CUDA
- PR #960: Enable using libcumlprims for MG algorithms/prims

## Improvements
- PR #822: build: build.sh update to club all make targets together
- PR #807: Added development conda yml files
- PR #840: Require cmake >= 3.14
- PR #832: Stateless Decision Tree and Random Forest API
- PR #857: Small modifications to comms for utilizing IB w/ Dask
- PR #851: Random forest Stateless API wrappers
- PR #865: High Performance RF
- PR #895: Pretty prints arguments!
- PR #920: Add an empty marker kernel for tracing purposes
- PR #915: syncStream added to cumlCommunicator
- PR #922: Random Forest support in FIL
- PR #911: Update headers to credit CannyLabs BH TSNE implementation
- PR #918: Streamline CUDA_REL environment variable
- PR #924: kmeans: updated APIs to be stateless, refactored code for mnmg support
- PR #950: global_bias support in FIL
- PR #773: Significant improvements to input checking of all classes and common input API for Python
- PR #957: Adding docs to RF & KMeans MNMG. Small fixes for release
- PR #965: Making dask-ml a hard dependency
- PR #976: Update api.rst for new 0.9 classes
- PR #973: Use cudaDeviceGetAttribute instead of relying on cudaDeviceProp object being passed
- PR #978: Update README for 0.9
- PR #1009: Fix references to notebooks-contrib
- PR #1015: Ability to control the number of internal streams in cumlHandle_impl via cumlHandle
- PR #1175: Add more modules to docs ToC

## Bug Fixes

- PR #923: Fix misshapen level/trend/season HoltWinters output
- PR #831: Update conda package dependencies to cudf 0.9
- PR #772: Add missing cython headers to SGD and CD
- PR #849: PCA no attribute trans_input_ transform bug fix
- PR #869: Removing incorrect information from KNN Docs
- PR #885: libclang installation fix for GPUCI
- PR #896: Fix typo in comms build instructions
- PR #921: Fix build scripts using incorrect cudf version
- PR #928: TSNE Stability Adjustments
- PR #934: Cache cudaDeviceProp in cumlHandle for perf reasons
- PR #932: Change default param value for RF classifier
- PR #949: Fix dtype conversion tests for unsupported cudf dtypes
- PR #908: Fix local build generated file ownerships
- PR #983: Change RF max_depth default to 16
- PR #987: Change default values for knn
- PR #988: Switch to exact tsne
- PR #991: Cleanup python code in cuml.dask.cluster
- PR #996: ucx_initialized being properly set in CommsContext
- PR #1007: Throws a well defined error when mutigpu is not enabled
- PR #1018: Hint location of nccl in build.sh for CI
- PR #1022: Using random_state to make K-Means MNMG tests deterministic
- PR #1034: Fix typos and formatting issues in RF docs
- PR #1052: Fix the rows_sample dtype to float

# cuML 0.8.0 (27 June 2019)

## New Features

- PR #652: Adjusted Rand Index metric ml-prim
- PR #679: Class label manipulation ml-prim
- PR #636: Rand Index metric ml-prim
- PR #515: Added Random Projection feature
- PR #504: Contingency matrix ml-prim
- PR #644: Add train_test_split utility for cuDF dataframes
- PR #612: Allow Cuda Array Interface, Numba inputs and input code refactor
- PR #641: C: Separate C-wrapper library build to generate libcuml.so
- PR #631: Add nvcategory based ordinal label encoder
- PR #681: Add MBSGDClassifier and MBSGDRegressor classes around SGD
- PR #705: Quasi Newton solver and LogisticRegression Python classes
- PR #670: Add test skipping functionality to build.sh
- PR #678: Random Forest Python class
- PR #684: prims: make_blobs primitive
- PR #673: prims: reduce cols by key primitive
- PR #812: Add cuML Communications API & consolidate Dask cuML

## Improvements

- PR #597: C++ cuML and ml-prims folder refactor
- PR #590: QN Recover from numeric errors
- PR #482: Introduce cumlHandle for pca and tsvd
- PR #573: Remove use of unnecessary cuDF column and series copies
- PR #601: Cython PEP8 cleanup and CI integration
- PR #596: Introduce cumlHandle for ols and ridge
- PR #579: Introduce cumlHandle for cd and sgd, and propagate C++ errors in cython level for cd and sgd
- PR #604: Adding cumlHandle to kNN, spectral methods, and UMAP
- PR #616: Enable clang-format for enforcing coding style
- PR #618: CI: Enable copyright header checks
- PR #622: Updated to use 0.8 dependencies
- PR #626: Added build.sh script, updated CI scripts and documentation
- PR #633: build: Auto-detection of GPU_ARCHS during cmake
- PR #650: Moving brute force kNN to prims. Creating stateless kNN API.
- PR #662: C++: Bulk clang-format updates
- PR #671: Added pickle pytests and correct pickling of Base class
- PR #675: atomicMin/Max(float, double) with integer atomics and bit flipping
- PR #677: build: 'deep-clean' to build.sh to clean faiss build as well
- PR #683: Use stateless c++ API in KNN so that it can be pickled properly
- PR #686: Use stateless c++ API in UMAP so that it can be pickled properly
- PR #695: prims: Refactor pairwise distance
- PR #707: Added stress test and updated documentation for RF
- PR #701: Added emacs temporary file patterns to .gitignore
- PR #606: C++: Added tests for host_buffer and improved device_buffer and host_buffer implementation
- PR #726: Updated RF docs and stress test
- PR #730: Update README and RF docs for 0.8
- PR #744: Random projections generating binomial on device. Fixing tests.
- PR #741: Update API docs for 0.8
- PR #754: Pickling of UMAP/KNN
- PR #753: Made PCA and TSVD picklable
- PR #746: LogisticRegression and QN API docstrings
- PR #820: Updating DEVELOPER GUIDE threading guidelines

## Bug Fixes
- PR #584: Added missing virtual destructor to deviceAllocator and hostAllocator
- PR #620: C++: Removed old unit-test files in ml-prims
- PR #627: C++: Fixed dbscan crash issue filed in 613
- PR #640: Remove setuptools from conda run dependency
- PR #646: Update link in contributing.md
- PR #649: Bug fix to LinAlg::reduce_rows_by_key prim filed in issue #648
- PR #666: fixes to gitutils.py to resolve both string decode and handling of uncommitted files
- PR #676: Fix template parameters in `bernoulli()` implementation.
- PR #685: Make CuPy optional to avoid nccl conda package conflicts
- PR #687: prims: updated tolerance for reduce_cols_by_key unit-tests
- PR #689: Removing extra prints from NearestNeighbors cython
- PR #718: Bug fix for DBSCAN and increasing batch size of sgd
- PR #719: Adding additional checks for dtype of the data
- PR #736: Bug fix for RF wrapper and .cu print function
- PR #547: Fixed issue if C++ compiler is specified via CXX during configure.
- PR #759: Configure Sphinx to render params correctly
- PR #762: Apply threshold to remove flakiness of UMAP tests.
- PR #768: Fixing memory bug from stateless refactor
- PR #782: Nearest neighbors checking properly whether memory should be freed
- PR #783: UMAP was using wrong size for knn computation
- PR #776: Hotfix for self.variables in RF
- PR #777: Fix numpy input bug
- PR #784: Fix jit of shuffle_idx python function
- PR #790: Fix rows_sample input type for RF
- PR #793: Fix for dtype conversion utility for numba arrays without cupy installed
- PR #806: Add a seed for sklearn model in RF test file
- PR #843: Rf quantile fix

# cuML 0.7.0 (10 May 2019)

## New Features

- PR #405: Quasi-Newton GLM Solvers
- PR #277: Add row- and column-wise weighted mean primitive
- PR #424: Add a grid-sync struct for inter-block synchronization
- PR #430: Add R-Squared Score to ml primitives
- PR #463: Add matrix gather to ml primitives
- PR #435: Expose cumlhandle in cython + developer guide
- PR #455: Remove default-stream arguement across ml-prims and cuML
- PR #375: cuml cpp shared library renamed to libcuml++.so
- PR #460: Random Forest & Decision Trees (Single-GPU, Classification)
- PR #491: Add doxygen build target for ml-prims
- PR #505: Add R-Squared Score to python interface
- PR #507: Add coordinate descent for lasso and elastic-net
- PR #511: Add a minmax ml-prim
- PR #516: Added Trustworthiness score feature
- PR #520: Add local build script to mimic gpuCI
- PR #503: Add column-wise matrix sort primitive
- PR #525: Add docs build script to cuML
- PR #528: Remove current KMeans and replace it with a new single GPU implementation built using ML primitives

## Improvements

- PR #481: Refactoring Quasi-Newton to use cumlHandle
- PR #467: Added validity check on cumlHandle_t
- PR #461: Rewrote permute and added column major version
- PR #440: README updates
- PR #295: Improve build-time and the interface e.g., enable bool-OutType, for distance()
- PR #390: Update docs version
- PR #272: Add stream parameters to cublas and cusolver wrapper functions
- PR #447: Added building and running mlprims tests to CI
- PR #445: Lower dbscan memory usage by computing adjacency matrix directly
- PR #431: Add support for fancy iterator input types to LinAlg::reduce_rows_by_key
- PR #394: Introducing cumlHandle API to dbscan and add example
- PR #500: Added CI check for black listed CUDA Runtime API calls
- PR #475: exposing cumlHandle for dbscan from python-side
- PR #395: Edited the CONTRIBUTING.md file
- PR #407: Test files to run stress, correctness and unit tests for cuml algos
- PR #512: generic copy method for copying buffers between device/host
- PR #533: Add cudatoolkit conda dependency
- PR #524: Use cmake find blas and find lapack to pass configure options to faiss
- PR #527: Added notes on UMAP differences from reference implementation
- PR #540: Use latest release version in update-version CI script
- PR #552: Re-enable assert in kmeans tests with xfail as needed
- PR #581: Add shared memory fast col major to row major function back with bound checks
- PR #592: More efficient matrix copy/reverse methods
- PR #721: Added pickle tests for DBSCAN and Random Projections

## Bug Fixes

- PR #334: Fixed segfault in `ML::cumlHandle_impl::destroyResources`
- PR #349: Developer guide clarifications for cumlHandle and cumlHandle_impl
- PR #398: Fix CI scripts to allow nightlies to be uploaded
- PR #399: Skip PCA tests to allow CI to run with driver 418
- PR #422: Issue in the PCA tests was solved and CI can run with driver 418
- PR #409: Add entry to gitmodules to ignore build artifacts
- PR #412: Fix for svdQR function in ml-prims
- PR #438: Code that depended on FAISS was building everytime.
- PR #358: Fixed an issue when switching streams on MLCommon::device_buffer and MLCommon::host_buffer
- PR #434: Fixing bug in CSR tests
- PR #443: Remove defaults channel from ci scripts
- PR #384: 64b index arithmetic updates to the kernels inside ml-prims
- PR #459: Fix for runtime library path of pip package
- PR #464: Fix for C++11 destructor warning in qn
- PR #466: Add support for column-major in LinAlg::*Norm methods
- PR #465: Fixing deadlock issue in GridSync due to consecutive sync calls
- PR #468: Fix dbscan example build failure
- PR #470: Fix resource leakage in Kalman filter python wrapper
- PR #473: Fix gather ml-prim test for change in rng uniform API
- PR #477: Fixes default stream initialization in cumlHandle
- PR #480: Replaced qn_fit() declaration with #include of file containing definition to fix linker error
- PR #495: Update cuDF and RMM versions in GPU ci test scripts
- PR #499: DEVELOPER_GUIDE.md: fixed links and clarified ML::detail::streamSyncer example
- PR #506: Re enable ml-prim tests in CI
- PR #508: Fix for an error with default argument in LinAlg::meanSquaredError
- PR #519: README.md Updates and adding BUILD.md back
- PR #526: Fix the issue of wrong results when fit and transform of PCA are called separately
- PR #531: Fixing missing arguments in updateDevice() for RF
- PR #543: Exposing dbscan batch size through cython API and fixing broken batching
- PR #551: Made use of ZLIB_LIBRARIES consistent between ml_test and ml_mg_test
- PR #557: Modified CI script to run cuML tests before building mlprims and removed lapack flag
- PR #578: Updated Readme.md to add lasso and elastic-net
- PR #580: Fixing cython garbage collection bug in KNN
- PR #577: Use find libz in prims cmake
- PR #594: fixed cuda-memcheck mean_center test failures


# cuML 0.6.1 (09 Apr 2019)

## Bug Fixes

- PR #462 Runtime library path fix for cuML pip package


# cuML 0.6.0 (22 Mar 2019)

## New Features

- PR #249: Single GPU Stochastic Gradient Descent for linear regression, logistic regression, and linear svm with L1, L2, and elastic-net penalties.
- PR #247: Added "proper" CUDA API to cuML
- PR #235: NearestNeighbors MG Support
- PR #261: UMAP Algorithm
- PR #290: NearestNeighbors numpy MG Support
- PR #303: Reusable spectral embedding / clustering
- PR #325: Initial support for single process multi-GPU OLS and tSVD
- PR #271: Initial support for hyperparameter optimization with dask for many models

## Improvements

- PR #144: Dockerfile update and docs for LinearRegression and Kalman Filter.
- PR #168: Add /ci/gpu/build.sh file to cuML
- PR #167: Integrating full-n-final ml-prims repo inside cuml
- PR #198: (ml-prims) Removal of *MG calls + fixed a bug in permute method
- PR #194: Added new ml-prims for supporting LASSO regression.
- PR #114: Building faiss C++ api into libcuml
- PR #64: Using FAISS C++ API in cuML and exposing bindings through cython
- PR #208: Issue ml-common-3: Math.h: swap thrust::for_each with binaryOp,unaryOp
- PR #224: Improve doc strings for readable rendering with readthedocs
- PR #209: Simplify README.md, move build instructions to BUILD.md
- PR #218: Fix RNG to use given seed and adjust RNG test tolerances.
- PR #225: Support for generating random integers
- PR #215: Refactored LinAlg::norm to Stats::rowNorm and added Stats::colNorm
- PR #234: Support for custom output type and passing index value to main_op in *Reduction kernels
- PR #230: Refactored the cuda_utils header
- PR #236: Refactored cuml python package structure to be more sklearn like
- PR #232: Added reduce_rows_by_key
- PR #246: Support for 2 vectors in the matrix vector operator
- PR #244: Fix for single GPU OLS and Ridge to support one column training data
- PR #271: Added get_params and set_params functions for linear and ridge regression
- PR #253: Fix for issue #250-reduce_rows_by_key failed memcheck for small nkeys
- PR #269: LinearRegression, Ridge Python docs update and cleaning
- PR #322: set_params updated
- PR #237: Update build instructions
- PR #275: Kmeans use of faster gpu_matrix
- PR #288: Add n_neighbors to NearestNeighbors constructor
- PR #302: Added FutureWarning for deprecation of current kmeans algorithm
- PR #312: Last minute cleanup before release
- PR #315: Documentation updating and enhancements
- PR #330: Added ignored argument to pca.fit_transform to map to sklearn's implemenation
- PR #342: Change default ABI to ON
- PR #572: Pulling DBSCAN components into reusable primitives


## Bug Fixes

- PR #193: Fix AttributeError in PCA and TSVD
- PR #211: Fixing inconsistent use of proper batch size calculation in DBSCAN
- PR #202: Adding back ability for users to define their own BLAS
- PR #201: Pass CMAKE CUDA path to faiss/configure script
- PR #200 Avoid using numpy via cimport in KNN
- PR #228: Bug fix: LinAlg::unaryOp with 0-length input
- PR #279: Removing faiss-gpu references in README
- PR #321: Fix release script typo
- PR #327: Update conda requirements for version 0.6 requirements
- PR #352: Correctly calculating numpy chunk sizing for kNN
- PR #345: Run python import as part of package build to trigger compilation
- PR #347: Lowering memory usage of kNN.
- PR #355: Fixing issues with very large numpy inputs to SPMG OLS and tSVD.
- PR #357: Removing FAISS requirement from README
- PR #362: Fix for matVecOp crashing on large input sizes
- PR #366: Index arithmetic issue fix with TxN_t class
- PR #376: Disabled kmeans tests since they are currently too sensitive (see #71)
- PR #380: Allow arbitrary data size on ingress for numba_utils.row_matrix
- PR #385: Fix for long import cuml time in containers and fix for setup_pip
- PR #630: Fixing a missing kneighbors in nearest neighbors python proxy

# cuML 0.5.1 (05 Feb 2019)

## Bug Fixes

- PR #189 Avoid using numpy via cimport to prevent ABI issues in Cython compilation


# cuML 0.5.0 (28 Jan 2019)

## New Features

- PR #66: OLS Linear Regression
- PR #44: Distance calculation ML primitives
- PR #69: Ridge (L2 Regularized) Linear Regression
- PR #103: Linear Kalman Filter
- PR #117: Pip install support
- PR #64: Device to device support from cuML device pointers into FAISS

## Improvements

- PR #56: Make OpenMP optional for building
- PR #67: Github issue templates
- PR #44: Refactored DBSCAN to use ML primitives
- PR #91: Pytest cleanup and sklearn toyset datasets based pytests for kmeans and dbscan
- PR #75: C++ example to use kmeans
- PR #117: Use cmake extension to find any zlib installed in system
- PR #94: Add cmake flag to set ABI compatibility
- PR #139: Move thirdparty submodules to root and add symlinks to new locations
- PR #151: Replace TravisCI testing and conda pkg builds with gpuCI
- PR #164: Add numba kernel for faster column to row major transform
- PR #114: Adding FAISS to cuml build

## Bug Fixes

- PR #48: CUDA 10 compilation warnings fix
- PR #51: Fixes to Dockerfile and docs for new build system
- PR #72: Fixes for GCC 7
- PR #96: Fix for kmeans stack overflow with high number of clusters
- PR #105: Fix for AttributeError in kmeans fit method
- PR #113: Removed old  glm python/cython files
- PR #118: Fix for AttributeError in kmeans predict method
- PR #125: Remove randomized solver option from PCA python bindings


# cuML 0.4.0 (05 Dec 2018)

## New Features

## Improvements

- PR #42: New build system: separation of libcuml.so and cuml python package
- PR #43: Added changelog.md

## Bug Fixes


# cuML 0.3.0 (30 Nov 2018)

## New Features

- PR #33: Added ability to call cuML algorithms using numpy arrays

## Improvements

- PR #24: Fix references of python package from cuML to cuml and start using versioneer for better versioning
- PR #40: Added support for refactored cuDF 0.3.0, updated Conda files
- PR #33: Major python test cleaning, all tests pass with cuDF 0.2.0 and 0.3.0. Preparation for new build system
- PR #34: Updated batch count calculation logic in DBSCAN
- PR #35: Beginning of DBSCAN refactor to use cuML mlprims and general improvements

## Bug Fixes

- PR #30: Fixed batch size bug in DBSCAN that caused crash. Also fixed various locations for potential integer overflows
- PR #28: Fix readthedocs build documentation
- PR #29: Fix pytests for cuml name change from cuML
- PR #33: Fixed memory bug that would cause segmentation faults due to numba releasing memory before it was used. Also fixed row major/column major bugs for different algorithms
- PR #36: Fix kmeans gtest to use device data
- PR #38: cuda\_free bug removed that caused google tests to sometimes pass and sometimes fail randomly
- PR #39: Updated cmake to correctly link with CUDA libraries, add CUDA runtime linking and include source files in compile target

# cuML 0.2.0 (02 Nov 2018)

## New Features

- PR #11: Kmeans algorithm added
- PR #7: FAISS KNN wrapper added
- PR #21: Added Conda install support

## Improvements

- PR #15: Added compatibility with cuDF (from prior pyGDF)
- PR #13: Added FAISS to Dockerfile
- PR #21: Added TravisCI build system for CI and Conda builds

## Bug Fixes

- PR #4: Fixed explained variance bug in TSVD
- PR #5: Notebook bug fixes and updated results


# cuML 0.1.0

Initial release including PCA, TSVD, DBSCAN, ml-prims and cython wrappers<|MERGE_RESOLUTION|>--- conflicted
+++ resolved
@@ -36,11 +36,8 @@
 - PR #1670: Lasso & ElasticNet - cuml Handle added
 - PR #1671: Update for accessing cuDF Series pointer
 - PR #1652: Support XGBoost 1.0+ models in FIL
-<<<<<<< HEAD
 - PR #1702: Fix LightGBM-FIL validation test
 - PR #1701: test_score kmeans test passing with newer cupy version
-=======
->>>>>>> 58ab6530
 - PR #1706: Remove multi-class bug from QuasiNewton
 - PR #1699: Limit CuPy to <7.2 temporarily
 - PR #1708: Correctly deallocate cuML handles in Cython
