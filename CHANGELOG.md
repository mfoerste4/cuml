--- conflicted
+++ resolved
@@ -33,14 +33,11 @@
 - PR #271: Added get_params and set_params functions for linear and ridge regression
 - PR #253: Fix for issue #250-reduce_rows_by_key failed memcheck for small nkeys
 - PR #269: LinearRegression, Ridge Python docs update and cleaning
-<<<<<<< HEAD
 - PR #322: set_params updated
-=======
 - PR #237: Update build instructions
 - PR #275: Kmeans use of faster gpu_matrix
 - PR #288: Add n_neighbors to NearestNeighbors constructor
 - PR #302: Added FutureWarning for deprecation of current kmeans algorithm
->>>>>>> 3cfbf3f0
 
 ## Bug Fixes
 
